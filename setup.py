#!/usr/bin/env python

# Copyright (c) Twisted Matrix Laboratories.
# See LICENSE for details.

"""
Setuptools installer for Twisted.
"""

import os
import sys
import setuptools
from setuptools.command.build_py import build_py

# Tell Twisted not to enforce zope.interface requirement on import, since
# we're going to have to import twisted.python.dist and can rely on
# setuptools to install dependencies.
setuptools._TWISTED_NO_CHECK_REQUIREMENTS = True


class PickyBuildPy(build_py):
    """
    A version of build_py that doesn't install the modules that aren't yet
    ported to Python 3.
    """
    def find_package_modules(self, package, package_dir):
        from twisted.python.dist3 import modulesToInstall, testDataFiles

        modules = [
            module for module
            in super(build_py, self).find_package_modules(package, package_dir)
            if ".".join([module[0], module[1]]) in modulesToInstall or
               ".".join([module[0], module[1]]) in testDataFiles]
        return modules



def main(args):
    """
    Invoke twisted.python.dist with the appropriate metadata about the
    Twisted package.
    """
<<<<<<< HEAD
    # On Python 3, use setup3.py until Python 3 port is done:
    if sys.version_info[0] > 2:
        import setup3
        setup3.main()
        return

    if os.path.exists('src/twisted/'):
        sys.path.insert(0, 'src')
=======
    if os.path.exists('twisted'):
        sys.path.insert(0, '.')
>>>>>>> fc120b8a

    if sys.version_info[0] >= 3:
        requirements = ["zope.interface >= 4.0.2"]
    else:
        requirements = ["zope.interface >= 3.6.0"]

    from twisted.python.dist import (
        STATIC_PACKAGE_METADATA, getExtensions, getConsoleScripts,
        setup, _EXTRAS_REQUIRE)

    setup_args = STATIC_PACKAGE_METADATA.copy()

    setup_args.update(dict(
        packages=setuptools.find_packages("src"),
        install_requires=requirements,
        conditionalExtensions=getExtensions(),
        entry_points={
            'console_scripts':  getConsoleScripts()
        },
        include_package_data=True,
        zip_safe=False,
        extras_require=_EXTRAS_REQUIRE,
        package_dir={"": "src"},
    ))

    if sys.version_info[0] >= 3:
        setup_args.update(dict(
            cmdclass={
                'build_py': PickyBuildPy,
            }
         ))

    setup(**setup_args)


if __name__ == "__main__":
    try:
        main(sys.argv[1:])
    except KeyboardInterrupt:
        sys.exit(1)<|MERGE_RESOLUTION|>--- conflicted
+++ resolved
@@ -40,19 +40,8 @@
     Invoke twisted.python.dist with the appropriate metadata about the
     Twisted package.
     """
-<<<<<<< HEAD
-    # On Python 3, use setup3.py until Python 3 port is done:
-    if sys.version_info[0] > 2:
-        import setup3
-        setup3.main()
-        return
-
     if os.path.exists('src/twisted/'):
         sys.path.insert(0, 'src')
-=======
-    if os.path.exists('twisted'):
-        sys.path.insert(0, '.')
->>>>>>> fc120b8a
 
     if sys.version_info[0] >= 3:
         requirements = ["zope.interface >= 4.0.2"]
@@ -70,7 +59,7 @@
         install_requires=requirements,
         conditionalExtensions=getExtensions(),
         entry_points={
-            'console_scripts':  getConsoleScripts()
+            'console_scripts': getConsoleScripts()
         },
         include_package_data=True,
         zip_safe=False,
