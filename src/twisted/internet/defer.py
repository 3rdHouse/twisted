# -*- test-case-name: twisted.test.test_defer -*-
# Copyright (c) Twisted Matrix Laboratories.
# See LICENSE for details.

"""
Support for results that aren't immediately available.

Maintainer: Glyph Lefkowitz

@var _NO_RESULT: The result used to represent the fact that there is no
    result. B{Never ever ever use this as an actual result for a Deferred}.  You
    have been warned.

@var _CONTINUE: A marker left in L{Deferred.callback}s to indicate a Deferred
    chain.  Always accompanied by a Deferred instance in the args tuple pointing
    at the Deferred which is chained to the Deferred which has this marker.
"""


from asyncio import iscoroutine
from functools import wraps
from sys import exc_info, version_info
import traceback
import types
from typing import Optional
import warnings
<<<<<<< HEAD
from asyncio import iscoroutine
from functools import wraps
=======

import attr
>>>>>>> e23b5e20
from incremental import Version
from sys import exc_info, version_info

# Twisted imports
from twisted.logger import Logger
from twisted.python import lockfile, failure
from twisted.python.compat import cmp, comparable
from twisted.python.deprecate import warnAboutFunction, deprecated

try:
    from contextvars import copy_context as _copy_context

    _contextvarsSupport = True
except ImportError:
    _contextvarsSupport = False

    class _NoContext:
        @staticmethod
        def run(f, *args, **kwargs):
            return f(*args, **kwargs)

    # typing ignored due to:
    # https://github.com/python/typeshed/issues/4249
    def _copy_context():  # type: ignore[misc]
        return _NoContext


log = Logger()


class AlreadyCalledError(Exception):
    pass


class CancelledError(Exception):
    """
    This error is raised by default when a L{Deferred} is cancelled.
    """


class TimeoutError(Exception):
    """
    This error is raised by default when a L{Deferred} times out.
    """


class NotACoroutineError(TypeError):
    """
    This error is raised when a coroutine is expected and something else is
    encountered.
    """


def logError(err):
    """
    Log and return failure.

    This method can be used as an errback that passes the failure on to the
    next errback unmodified. Note that if this is the last errback, and the
    deferred gets garbage collected after being this errback has been called,
    the clean up code logs it again.
    """
    log.failure(None, err)
    return err


def succeed(result):
    """
    Return a L{Deferred} that has already had C{.callback(result)} called.

    This is useful when you're writing synchronous code to an
    asynchronous interface: i.e., some code is calling you expecting a
    L{Deferred} result, but you don't actually need to do anything
    asynchronous. Just return C{defer.succeed(theResult)}.

    See L{fail} for a version of this function that uses a failing
    L{Deferred} rather than a successful one.

    @param result: The result to give to the Deferred's 'callback'
           method.

    @rtype: L{Deferred}
    """
    d = Deferred()
    d.callback(result)
    return d


def fail(result=None):
    """
    Return a L{Deferred} that has already had C{.errback(result)} called.

    See L{succeed}'s docstring for rationale.

    @param result: The same argument that L{Deferred.errback} takes.

    @raise NoCurrentExceptionError: If C{result} is L{None} but there is no
        current exception state.

    @rtype: L{Deferred}
    """
    d = Deferred()
    d.errback(result)
    return d


def execute(callable, *args, **kw):
    """
    Create a L{Deferred} from a callable and arguments.

    Call the given function with the given arguments.  Return a L{Deferred}
    which has been fired with its callback as the result of that invocation
    or its C{errback} with a L{Failure} for the exception thrown.
    """
    try:
        result = callable(*args, **kw)
    except:
        return fail()
    else:
        return succeed(result)


def maybeDeferred(f, *args, **kw):
    """
    Invoke a function that may or may not return a L{Deferred}.

    Call the given function with the given arguments.  If the returned
    object is a L{Deferred}, return it.  If the returned object is a L{Failure},
    wrap it with L{fail} and return it.  Otherwise, wrap it in L{succeed} and
    return it.  If an exception is raised, convert it to a L{Failure}, wrap it
    in L{fail}, and then return it.

    @type f: Any callable
    @param f: The callable to invoke

    @param args: The arguments to pass to C{f}
    @param kw: The keyword arguments to pass to C{f}

    @rtype: L{Deferred}
    @return: The result of the function call, wrapped in a L{Deferred} if
    necessary.
    """
    try:
        result = f(*args, **kw)
    except:
        return fail(failure.Failure(captureVars=Deferred.debug))

    if isinstance(result, Deferred):
        return result
    elif isinstance(result, failure.Failure):
        return fail(result)
    else:
        return succeed(result)


@deprecated(
    Version("Twisted", 17, 1, 0),
    replacement="twisted.internet.defer.Deferred.addTimeout",
)
def timeout(deferred):
    deferred.errback(failure.Failure(TimeoutError("Callback timed out")))


def passthru(arg):
    return arg


def setDebugging(on):
    """
    Enable or disable L{Deferred} debugging.

    When debugging is on, the call stacks from creation and invocation are
    recorded, and added to any L{AlreadyCalledError}s we raise.
    """
    Deferred.debug = bool(on)


def getDebugging():
    """
    Determine whether L{Deferred} debugging is enabled.
    """
    return Deferred.debug


# See module docstring.
_NO_RESULT = object()
_CONTINUE = object()


class Deferred:
    """
    This is a callback which will be put off until later.

    Why do we want this? Well, in cases where a function in a threaded
    program would block until it gets a result, for Twisted it should
    not block. Instead, it should return a L{Deferred}.

    This can be implemented for protocols that run over the network by
    writing an asynchronous protocol for L{twisted.internet}. For methods
    that come from outside packages that are not under our control, we use
    threads (see for example L{twisted.enterprise.adbapi}).

    For more information about Deferreds, see doc/core/howto/defer.html or
    U{http://twistedmatrix.com/documents/current/core/howto/defer.html}

    When creating a Deferred, you may provide a canceller function, which
    will be called by d.cancel() to let you do any clean-up necessary if the
    user decides not to wait for the deferred to complete.

    @ivar called: A flag which is C{False} until either C{callback} or
        C{errback} is called and afterwards always C{True}.
    @type called: L{bool}

    @ivar paused: A counter of how many unmatched C{pause} calls have been made
        on this instance.
    @type paused: L{int}

    @ivar _suppressAlreadyCalled: A flag used by the cancellation mechanism
        which is C{True} if the Deferred has no canceller and has been
        cancelled, C{False} otherwise.  If C{True}, it can be expected that
        C{callback} or C{errback} will eventually be called and the result
        should be silently discarded.
    @type _suppressAlreadyCalled: L{bool}

    @ivar _runningCallbacks: A flag which is C{True} while this instance is
        executing its callback chain, used to stop recursive execution of
        L{_runCallbacks}
    @type _runningCallbacks: L{bool}

    @ivar _chainedTo: If this L{Deferred} is waiting for the result of another
        L{Deferred}, this is a reference to the other Deferred.  Otherwise,
        L{None}.
    """

    called = False
    paused = False
    _debugInfo = None
    _suppressAlreadyCalled = False

    # Are we currently running a user-installed callback?  Meant to prevent
    # recursive running of callbacks when a reentrant call to add a callback is
    # used.
    _runningCallbacks = False

    # Keep this class attribute for now, for compatibility with code that
    # sets it directly.
    debug = False

    _chainedTo = None  # type: Optional[Deferred]

    def __init__(self, canceller=None):
        """
        Initialize a L{Deferred}.

        @param canceller: a callable used to stop the pending operation
            scheduled by this L{Deferred} when L{Deferred.cancel} is invoked.
            The canceller will be passed the deferred whose cancelation is
            requested (i.e., self).

            If a canceller is not given, or does not invoke its argument's
            C{callback} or C{errback} method, L{Deferred.cancel} will
            invoke L{Deferred.errback} with a L{CancelledError}.

            Note that if a canceller is not given, C{callback} or
            C{errback} may still be invoked exactly once, even though
            defer.py will have already invoked C{errback}, as described
            above.  This allows clients of code which returns a L{Deferred}
            to cancel it without requiring the L{Deferred} instantiator to
            provide any specific implementation support for cancellation.
            New in 10.1.

        @type canceller: a 1-argument callable which takes a L{Deferred}. The
            return result is ignored.
        """
        self.callbacks = []
        self._canceller = canceller
        if self.debug:
            self._debugInfo = DebugInfo()
            self._debugInfo.creator = traceback.format_stack()[:-1]

    def addCallbacks(
        self,
        callback,
        errback=None,
        callbackArgs=None,
        callbackKeywords=None,
        errbackArgs=None,
        errbackKeywords=None,
    ):
        """
        Add a pair of callbacks (success and error) to this L{Deferred}.

        These will be executed when the 'master' callback is run.

        @return: C{self}.
        @rtype: a L{Deferred}
        """
        assert callable(callback)
        assert errback is None or callable(errback)
        cbs = (
            (callback, callbackArgs, callbackKeywords),
            (errback or (passthru), errbackArgs, errbackKeywords),
        )
        self.callbacks.append(cbs)

        if self.called:
            self._runCallbacks()
        return self

    def addCallback(self, callback, *args, **kw):
        """
        Convenience method for adding just a callback.

        See L{addCallbacks}.
        """
        return self.addCallbacks(callback, callbackArgs=args, callbackKeywords=kw)

    def addErrback(self, errback, *args, **kw):
        """
        Convenience method for adding just an errback.

        See L{addCallbacks}.
        """
        return self.addCallbacks(
            passthru, errback, errbackArgs=args, errbackKeywords=kw
        )

    def addBoth(self, callback, *args, **kw):
        """
        Convenience method for adding a single callable as both a callback
        and an errback.

        See L{addCallbacks}.
        """
        return self.addCallbacks(
            callback,
            callback,
            callbackArgs=args,
            errbackArgs=args,
            callbackKeywords=kw,
            errbackKeywords=kw,
        )

    def addTimeout(self, timeout, clock, onTimeoutCancel=None):
        """
        Time out this L{Deferred} by scheduling it to be cancelled after
        C{timeout} seconds.

        The timeout encompasses all the callbacks and errbacks added to this
        L{defer.Deferred} before the call to L{addTimeout}, and none added
        after the call.

        If this L{Deferred} gets timed out, it errbacks with a L{TimeoutError},
        unless a cancelable function was passed to its initialization or unless
        a different C{onTimeoutCancel} callable is provided.

        @param timeout: number of seconds to wait before timing out this
            L{Deferred}
        @type timeout: L{int}

        @param clock: The object which will be used to schedule the timeout.
        @type clock: L{twisted.internet.interfaces.IReactorTime}

        @param onTimeoutCancel: A callable which is called immediately after
            this L{Deferred} times out, and not if this L{Deferred} is
            otherwise cancelled before the timeout. It takes an arbitrary
            value, which is the value of this L{Deferred} at that exact point
            in time (probably a L{CancelledError} L{Failure}), and the
            C{timeout}.  The default callable (if none is provided) will
            translate a L{CancelledError} L{Failure} into a L{TimeoutError}.
        @type onTimeoutCancel: L{callable}

        @return: C{self}.
        @rtype: a L{Deferred}

        @since: 16.5
        """
        timedOut = [False]

        def timeItOut():
            timedOut[0] = True
            self.cancel()

        delayedCall = clock.callLater(timeout, timeItOut)

        def convertCancelled(value):
            # if C{deferred} was timed out, call the translation function,
            # if provdied, otherwise just use L{cancelledToTimedOutError}
            if timedOut[0]:
                toCall = onTimeoutCancel or _cancelledToTimedOutError
                return toCall(value, timeout)
            return value

        self.addBoth(convertCancelled)

        def cancelTimeout(result):
            # stop the pending call to cancel the deferred if it's been fired
            if delayedCall.active():
                delayedCall.cancel()
            return result

        self.addBoth(cancelTimeout)
        return self

    def chainDeferred(self, d):
        """
        Chain another L{Deferred} to this L{Deferred}.

        This method adds callbacks to this L{Deferred} to call C{d}'s callback
        or errback, as appropriate. It is merely a shorthand way of performing
        the following::

            self.addCallbacks(d.callback, d.errback)

        When you chain a deferred d2 to another deferred d1 with
        d1.chainDeferred(d2), you are making d2 participate in the callback
        chain of d1. Thus any event that fires d1 will also fire d2.
        However, the converse is B{not} true; if d2 is fired d1 will not be
        affected.

        Note that unlike the case where chaining is caused by a L{Deferred}
        being returned from a callback, it is possible to cause the call
        stack size limit to be exceeded by chaining many L{Deferred}s
        together with C{chainDeferred}.

        @return: C{self}.
        @rtype: a L{Deferred}
        """
        d._chainedTo = self
        return self.addCallbacks(d.callback, d.errback)

    def callback(self, result):
        """
        Run all success callbacks that have been added to this L{Deferred}.

        Each callback will have its result passed as the first argument to
        the next; this way, the callbacks act as a 'processing chain'.  If
        the success-callback returns a L{Failure} or raises an L{Exception},
        processing will continue on the *error* callback chain.  If a
        callback (or errback) returns another L{Deferred}, this L{Deferred}
        will be chained to it (and further callbacks will not run until that
        L{Deferred} has a result).

        An instance of L{Deferred} may only have either L{callback} or
        L{errback} called on it, and only once.

        @param result: The object which will be passed to the first callback
            added to this L{Deferred} (via L{addCallback}).

        @raise AlreadyCalledError: If L{callback} or L{errback} has already been
            called on this L{Deferred}.
        """
        assert not isinstance(result, Deferred)
        self._startRunCallbacks(result)

    def errback(self, fail=None):
        """
        Run all error callbacks that have been added to this L{Deferred}.

        Each callback will have its result passed as the first
        argument to the next; this way, the callbacks act as a
        'processing chain'. Also, if the error-callback returns a non-Failure
        or doesn't raise an L{Exception}, processing will continue on the
        *success*-callback chain.

        If the argument that's passed to me is not a L{failure.Failure} instance,
        it will be embedded in one. If no argument is passed, a
        L{failure.Failure} instance will be created based on the current
        traceback stack.

        Passing a string as `fail' is deprecated, and will be punished with
        a warning message.

        An instance of L{Deferred} may only have either L{callback} or
        L{errback} called on it, and only once.

        @param fail: The L{Failure} object which will be passed to the first
            errback added to this L{Deferred} (via L{addErrback}).
            Alternatively, a L{Exception} instance from which a L{Failure} will
            be constructed (with no traceback) or L{None} to create a L{Failure}
            instance from the current exception state (with a traceback).

        @raise AlreadyCalledError: If L{callback} or L{errback} has already been
            called on this L{Deferred}.

        @raise NoCurrentExceptionError: If C{fail} is L{None} but there is
            no current exception state.
        """
        if fail is None:
            fail = failure.Failure(captureVars=self.debug)
        elif not isinstance(fail, failure.Failure):
            fail = failure.Failure(fail)

        self._startRunCallbacks(fail)

    def pause(self):
        """
        Stop processing on a L{Deferred} until L{unpause}() is called.
        """
        self.paused = self.paused + 1

    def unpause(self):
        """
        Process all callbacks made since L{pause}() was called.
        """
        self.paused = self.paused - 1
        if self.paused:
            return
        if self.called:
            self._runCallbacks()

    def cancel(self):
        """
        Cancel this L{Deferred}.

        If the L{Deferred} has not yet had its C{errback} or C{callback} method
        invoked, call the canceller function provided to the constructor. If
        that function does not invoke C{callback} or C{errback}, or if no
        canceller function was provided, errback with L{CancelledError}.

        If this L{Deferred} is waiting on another L{Deferred}, forward the
        cancellation to the other L{Deferred}.
        """
        if not self.called:
            canceller = self._canceller
            if canceller:
                canceller(self)
            else:
                # Arrange to eat the callback that will eventually be fired
                # since there was no real canceller.
                self._suppressAlreadyCalled = True
            if not self.called:
                # There was no canceller, or the canceller didn't call
                # callback or errback.
                self.errback(failure.Failure(CancelledError()))
        elif isinstance(self.result, Deferred):
            # Waiting for another deferred -- cancel it instead.
            self.result.cancel()

    def _startRunCallbacks(self, result):
        if self.called:
            if self._suppressAlreadyCalled:
                self._suppressAlreadyCalled = False
                return
            if self.debug:
                if self._debugInfo is None:
                    self._debugInfo = DebugInfo()
                extra = "\n" + self._debugInfo._getDebugTracebacks()
                raise AlreadyCalledError(extra)
            raise AlreadyCalledError
        if self.debug:
            if self._debugInfo is None:
                self._debugInfo = DebugInfo()
            self._debugInfo.invoker = traceback.format_stack()[:-2]
        self.called = True
        self.result = result
        self._runCallbacks()

    def _continuation(self):
        """
        Build a tuple of callback and errback with L{_CONTINUE}.
        """
        return ((_CONTINUE, (self,), None), (_CONTINUE, (self,), None))

    def _runCallbacks(self):
        """
        Run the chain of callbacks once a result is available.

        This consists of a simple loop over all of the callbacks, calling each
        with the current result and making the current result equal to the
        return value (or raised exception) of that call.

        If L{_runningCallbacks} is true, this loop won't run at all, since
        it is already running above us on the call stack.  If C{self.paused} is
        true, the loop also won't run, because that's what it means to be
        paused.

        The loop will terminate before processing all of the callbacks if a
        L{Deferred} without a result is encountered.

        If a L{Deferred} I{with} a result is encountered, that result is taken
        and the loop proceeds.

        @note: The implementation is complicated slightly by the fact that
            chaining (associating two L{Deferred}s with each other such that one
            will wait for the result of the other, as happens when a Deferred is
            returned from a callback on another L{Deferred}) is supported
            iteratively rather than recursively, to avoid running out of stack
            frames when processing long chains.
        """
        if self._runningCallbacks:
            # Don't recursively run callbacks
            return

        # Keep track of all the Deferreds encountered while propagating results
        # up a chain.  The way a Deferred gets onto this stack is by having
        # added its _continuation() to the callbacks list of a second Deferred
        # and then that second Deferred being fired.  ie, if ever had _chainedTo
        # set to something other than None, you might end up on this stack.
        chain = [self]

        while chain:
            current = chain[-1]

            if current.paused:
                # This Deferred isn't going to produce a result at all.  All the
                # Deferreds up the chain waiting on it will just have to...
                # wait.
                return

            finished = True
            current._chainedTo = None
            while current.callbacks:
                item = current.callbacks.pop(0)
                callback, args, kw = item[isinstance(current.result, failure.Failure)]
                args = args or ()
                kw = kw or {}

                # Avoid recursion if we can.
                if callback is _CONTINUE:
                    # Give the waiting Deferred our current result and then
                    # forget about that result ourselves.
                    chainee = args[0]
                    chainee.result = current.result
                    current.result = None
                    # Making sure to update _debugInfo
                    if current._debugInfo is not None:
                        current._debugInfo.failResult = None
                    chainee.paused -= 1
                    chain.append(chainee)
                    # Delay cleaning this Deferred and popping it from the chain
                    # until after we've dealt with chainee.
                    finished = False
                    break

                try:
                    current._runningCallbacks = True
                    try:
                        current.result = callback(current.result, *args, **kw)

                        if current.result is current:
                            warnAboutFunction(
                                callback,
                                "Callback returned the Deferred "
                                "it was attached to; this breaks the "
                                "callback chain and will raise an "
                                "exception in the future.",
                            )
                    finally:
                        current._runningCallbacks = False
                except:
                    # Including full frame information in the Failure is quite
                    # expensive, so we avoid it unless self.debug is set.
                    current.result = failure.Failure(captureVars=self.debug)
                else:
                    if isinstance(current.result, Deferred):
                        # The result is another Deferred.  If it has a result,
                        # we can take it and keep going.
                        resultResult = getattr(current.result, "result", _NO_RESULT)
                        if (
                            resultResult is _NO_RESULT
                            or isinstance(resultResult, Deferred)
                            or current.result.paused
                        ):
                            # Nope, it didn't.  Pause and chain.
                            current.pause()
                            current._chainedTo = current.result
                            # Note: current.result has no result, so it's not
                            # running its callbacks right now.  Therefore we can
                            # append to the callbacks list directly instead of
                            # using addCallbacks.
                            current.result.callbacks.append(current._continuation())
                            break
                        else:
                            # Yep, it did.  Steal it.
                            current.result.result = None
                            # Make sure _debugInfo's failure state is updated.
                            if current.result._debugInfo is not None:
                                current.result._debugInfo.failResult = None
                            current.result = resultResult

            if finished:
                # As much of the callback chain - perhaps all of it - as can be
                # processed right now has been.  The current Deferred is waiting on
                # another Deferred or for more callbacks.  Before finishing with it,
                # make sure its _debugInfo is in the proper state.
                if isinstance(current.result, failure.Failure):
                    # Stash the Failure in the _debugInfo for unhandled error
                    # reporting.
                    current.result.cleanFailure()
                    if current._debugInfo is None:
                        current._debugInfo = DebugInfo()
                    current._debugInfo.failResult = current.result
                else:
                    # Clear out any Failure in the _debugInfo, since the result
                    # is no longer a Failure.
                    if current._debugInfo is not None:
                        current._debugInfo.failResult = None

                # This Deferred is done, pop it from the chain and move back up
                # to the Deferred which supplied us with our result.
                chain.pop()

    def __str__(self) -> str:
        """
        Return a string representation of this C{Deferred}.
        """
        cname = self.__class__.__name__
        result = getattr(self, "result", _NO_RESULT)
        myID = id(self)
        if self._chainedTo is not None:
            result = " waiting on Deferred at 0x%x" % (id(self._chainedTo),)
        elif result is _NO_RESULT:
            result = ""
        else:
            result = " current result: %r" % (result,)
        return "<%s at 0x%x%s>" % (cname, myID, result)

    __repr__ = __str__

    def __iter__(self):
        return self

    @failure._extraneous
    def send(self, value=None):
        if self.paused:
            # If we're paused, we have no result to give
            return self

        result = getattr(self, "result", _NO_RESULT)
        if result is _NO_RESULT:
            return self
        if isinstance(result, failure.Failure):
            # Clear the failure on debugInfo so it doesn't raise "unhandled
            # exception"
            self._debugInfo.failResult = None
            result.value.__failure__ = result
            raise result.value
        else:
            raise StopIteration(result)

    # For PEP-492 support (async/await)
    __await__ = __iter__
    __next__ = send

    def asFuture(self, loop):
        """
        Adapt a L{Deferred} into a L{asyncio.Future} which is bound to C{loop}.

        @note: converting a L{Deferred} to an L{asyncio.Future} consumes both
            its result and its errors, so this method implicitly converts
            C{self} into a L{Deferred} firing with L{None}, regardless of what
            its result previously would have been.

        @since: Twisted 17.5.0

        @param loop: The asyncio event loop to bind the L{asyncio.Future} to.
        @type loop: L{asyncio.AbstractEventLoop} or similar

        @param deferred: The Deferred to adapt.
        @type deferred: L{Deferred}

        @return: A Future which will fire when the Deferred fires.
        @rtype: L{asyncio.Future}
        """
        try:
            createFuture = loop.create_future
        except AttributeError:
            from asyncio import Future

            def createFuture():
                return Future(loop=loop)

        future = createFuture()

        def checkCancel(futureAgain):
            if futureAgain.cancelled():
                self.cancel()

        def maybeFail(failure):
            if not future.cancelled():
                future.set_exception(failure.value)

        def maybeSucceed(result):
            if not future.cancelled():
                future.set_result(result)

        self.addCallbacks(maybeSucceed, maybeFail)
        future.add_done_callback(checkCancel)
        return future

    @classmethod
    def fromFuture(cls, future):
        """
        Adapt an L{asyncio.Future} to a L{Deferred}.

        @note: This creates a L{Deferred} from a L{asyncio.Future}, I{not} from
            a C{coroutine}; in other words, you will need to call
            L{asyncio.ensure_future},
            L{asyncio.loop.create_task} or create an
            L{asyncio.Task} yourself to get from a C{coroutine} to a
            L{asyncio.Future} if what you have is an awaitable coroutine and
            not a L{asyncio.Future}.  (The length of this list of techniques is
            exactly why we have left it to the caller!)

        @since: Twisted 17.5.0

        @param future: The Future to adapt.
        @type future: L{asyncio.Future}

        @return: A Deferred which will fire when the Future fires.
        @rtype: L{Deferred}
        """

        def adapt(result):
            try:
                extracted = result.result()
            except:
                extracted = failure.Failure()
            adapt.actual.callback(extracted)

        futureCancel = object()

        def cancel(reself):
            future.cancel()
            reself.callback(futureCancel)

        self = cls(cancel)
        adapt.actual = self

        def uncancel(result):
            if result is futureCancel:
                adapt.actual = Deferred()
                return adapt.actual
            return result

        self.addCallback(uncancel)
        future.add_done_callback(adapt)
        return self

    @classmethod
    def fromCoroutine(cls, coro):
        """
        Schedule the execution of a coroutine that awaits on L{Deferred}s,
        wrapping it in a L{Deferred} that will fire on success/failure of the
        coroutine.

        Coroutine functions return a coroutine object, similar to how
        generators work. This function turns that coroutine into a Deferred,
        meaning that it can be used in regular Twisted code. For example::

            import treq
            from twisted.internet.defer import Deferred
            from twisted.internet.task import react

            async def crawl(pages):
                results = {}
                for page in pages:
                    results[page] = await treq.content(await treq.get(page))
                return results

            def main(reactor):
                pages = [
                    "http://localhost:8080"
                ]
                d = Deferred.fromCoroutine(crawl(pages))
                d.addCallback(print)
                return d

            react(main)

        @since: Twisted NEXT

        @param coro: The coroutine object to schedule.
        @type coro: A Python 3.5+ C{async def} coroutine or a Python 3.4+
            C{yield from} coroutine.

        @raise ValueError: If C{coro} is not a coroutine or generator.

        @rtype: L{Deferred}
        """
        if not iscoroutine(coro) and not isinstance(coro, types.GeneratorType):
            raise NotACoroutineError("%r is not a coroutine" % (coro,))

        return _cancellableInlineCallbacks(coro)


def _cancelledToTimedOutError(value, timeout):
    """
    A default translation function that translates L{Failure}s that are
    L{CancelledError}s to L{TimeoutError}s.

    @param value: Anything
    @type value: Anything

    @param timeout: The timeout
    @type timeout: L{int}

    @rtype: C{value}
    @raise: L{TimeoutError}

    @since: 16.5
    """
    if isinstance(value, failure.Failure):
        value.trap(CancelledError)
        raise TimeoutError(timeout, "Deferred")
    return value


def ensureDeferred(coro):
    """
    Schedule the execution of a coroutine that awaits/yields from L{Deferred}s,
    wrapping it in a L{Deferred} that will fire on success/failure of the
    coroutine. If a Deferred is passed to this function, it will be returned
    directly (mimicing C{asyncio}'s C{ensure_future} function).

    See L{Deferred.fromCoroutine} for examples of coroutines.

    @param coro: The coroutine object to schedule, or a L{Deferred}.
    @type coro: A Python 3.5+ C{async def} C{coroutine}, a Python 3.4+
        C{yield from} using L{types.GeneratorType}, or a L{Deferred}.

    @rtype: L{Deferred}
    """
    if isinstance(coro, Deferred):
        return coro
    else:
        try:
            return Deferred.fromCoroutine(coro)
        except NotACoroutineError:
            # It's not a coroutine. Raise an exception, but say that it's also
            # not a Deferred so the error makes sense.
            raise NotACoroutineError("%r is not a coroutine or a Deferred" % (coro,))


class DebugInfo:
    """
    Deferred debug helper.
    """

    failResult = None

    def _getDebugTracebacks(self):
        info = ""
        if hasattr(self, "creator"):
            info += " C: Deferred was created:\n C:"
            info += "".join(self.creator).rstrip().replace("\n", "\n C:")
            info += "\n"
        if hasattr(self, "invoker"):
            info += " I: First Invoker was:\n I:"
            info += "".join(self.invoker).rstrip().replace("\n", "\n I:")
            info += "\n"
        return info

    def __del__(self):
        """
        Print tracebacks and die.

        If the *last* (and I do mean *last*) callback leaves me in an error
        state, print a traceback (if said errback is a L{Failure}).
        """
        if self.failResult is not None:
            # Note: this is two separate messages for compatibility with
            # earlier tests; arguably it should be a single error message.
            log.critical("Unhandled error in Deferred:", isError=True)

            debugInfo = self._getDebugTracebacks()
            if debugInfo:
                format = "(debug: {debugInfo})"
            else:
                format = None

            log.failure(format, self.failResult, debugInfo=debugInfo)


@comparable
class FirstError(Exception):
    """
    First error to occur in a L{DeferredList} if C{fireOnOneErrback} is set.

    @ivar subFailure: The L{Failure} that occurred.
    @type subFailure: L{Failure}

    @ivar index: The index of the L{Deferred} in the L{DeferredList} where
        it happened.
    @type index: L{int}
    """

    def __init__(self, failure, index):
        Exception.__init__(self, failure, index)
        self.subFailure = failure
        self.index = index

    def __repr__(self) -> str:
        """
        The I{repr} of L{FirstError} instances includes the repr of the
        wrapped failure's exception and the index of the L{FirstError}.
        """
        return "FirstError[#%d, %r]" % (self.index, self.subFailure.value)

    def __str__(self) -> str:
        """
        The I{str} of L{FirstError} instances includes the I{str} of the
        entire wrapped failure (including its traceback and exception) and
        the index of the L{FirstError}.
        """
        return "FirstError[#%d, %s]" % (self.index, self.subFailure)

    def __cmp__(self, other):
        """
        Comparison between L{FirstError} and other L{FirstError} instances
        is defined as the comparison of the index and sub-failure of each
        instance.  L{FirstError} instances don't compare equal to anything
        that isn't a L{FirstError} instance.

        @since: 8.2
        """
        if isinstance(other, FirstError):
            return cmp((self.index, self.subFailure), (other.index, other.subFailure))
        return -1


class DeferredList(Deferred):
    """
    L{DeferredList} is a tool for collecting the results of several Deferreds.

    This tracks a list of L{Deferred}s for their results, and makes a single
    callback when they have all completed.  By default, the ultimate result is a
    list of (success, result) tuples, 'success' being a boolean.
    L{DeferredList} exposes the same API that L{Deferred} does, so callbacks and
    errbacks can be added to it in the same way.

    L{DeferredList} is implemented by adding callbacks and errbacks to each
    L{Deferred} in the list passed to it.  This means callbacks and errbacks
    added to the Deferreds before they are passed to L{DeferredList} will change
    the result that L{DeferredList} sees (i.e., L{DeferredList} is not special).
    Callbacks and errbacks can also be added to the Deferreds after they are
    passed to L{DeferredList} and L{DeferredList} may change the result that
    they see.

    See the documentation for the C{__init__} arguments for more information.

    @ivar _deferredList: The L{list} of L{Deferred}s to track.
    """

    fireOnOneCallback = False
    fireOnOneErrback = False

    def __init__(
        self,
        deferredList,
        fireOnOneCallback=False,
        fireOnOneErrback=False,
        consumeErrors=False,
    ):
        """
        Initialize a DeferredList.

        @param deferredList: The list of deferreds to track.
        @type deferredList:  L{list} of L{Deferred}s

        @param fireOnOneCallback: (keyword param) a flag indicating that this
            L{DeferredList} will fire when the first L{Deferred} in
            C{deferredList} fires with a non-failure result without waiting for
            any of the other Deferreds.  When this flag is set, the DeferredList
            will fire with a two-tuple: the first element is the result of the
            Deferred which fired; the second element is the index in
            C{deferredList} of that Deferred.
        @type fireOnOneCallback: L{bool}

        @param fireOnOneErrback: (keyword param) a flag indicating that this
            L{DeferredList} will fire when the first L{Deferred} in
            C{deferredList} fires with a failure result without waiting for any
            of the other Deferreds.  When this flag is set, if a Deferred in the
            list errbacks, the DeferredList will errback with a L{FirstError}
            failure wrapping the failure of that Deferred.
        @type fireOnOneErrback: L{bool}

        @param consumeErrors: (keyword param) a flag indicating that failures in
            any of the included L{Deferred}s should not be propagated to
            errbacks added to the individual L{Deferred}s after this
            L{DeferredList} is constructed.  After constructing the
            L{DeferredList}, any errors in the individual L{Deferred}s will be
            converted to a callback result of L{None}.  This is useful to
            prevent spurious 'Unhandled error in Deferred' messages from being
            logged.  This does not prevent C{fireOnOneErrback} from working.
        @type consumeErrors: L{bool}
        """
        self._deferredList = list(deferredList)
        self.resultList = [None] * len(self._deferredList)
        Deferred.__init__(self)
        if len(self._deferredList) == 0 and not fireOnOneCallback:
            self.callback(self.resultList)

        # These flags need to be set *before* attaching callbacks to the
        # deferreds, because the callbacks use these flags, and will run
        # synchronously if any of the deferreds are already fired.
        self.fireOnOneCallback = fireOnOneCallback
        self.fireOnOneErrback = fireOnOneErrback
        self.consumeErrors = consumeErrors
        self.finishedCount = 0

        index = 0
        for deferred in self._deferredList:
            deferred.addCallbacks(
                self._cbDeferred,
                self._cbDeferred,
                callbackArgs=(index, SUCCESS),
                errbackArgs=(index, FAILURE),
            )
            index = index + 1

    def _cbDeferred(self, result, index, succeeded):
        """
        (internal) Callback for when one of my deferreds fires.
        """
        self.resultList[index] = (succeeded, result)

        self.finishedCount += 1
        if not self.called:
            if succeeded == SUCCESS and self.fireOnOneCallback:
                self.callback((result, index))
            elif succeeded == FAILURE and self.fireOnOneErrback:
                self.errback(failure.Failure(FirstError(result, index)))
            elif self.finishedCount == len(self.resultList):
                self.callback(self.resultList)

        if succeeded == FAILURE and self.consumeErrors:
            result = None

        return result

    def cancel(self):
        """
        Cancel this L{DeferredList}.

        If the L{DeferredList} hasn't fired yet, cancel every L{Deferred} in
        the list.

        If the L{DeferredList} has fired, including the case where the
        C{fireOnOneCallback}/C{fireOnOneErrback} flag is set and the
        L{DeferredList} fires because one L{Deferred} in the list fires with a
        non-failure/failure result, do nothing in the C{cancel} method.
        """
        if not self.called:
            for deferred in self._deferredList:
                try:
                    deferred.cancel()
                except:
                    log.failure("Exception raised from user supplied canceller")


def _parseDListResult(l, fireOnOneErrback=False):
    if __debug__:
        for success, value in l:
            assert success
    return [x[1] for x in l]


def gatherResults(deferredList, consumeErrors=False):
    """
    Returns, via a L{Deferred}, a list with the results of the given
    L{Deferred}s - in effect, a "join" of multiple deferred operations.

    The returned L{Deferred} will fire when I{all} of the provided L{Deferred}s
    have fired, or when any one of them has failed.

    This method can be cancelled by calling the C{cancel} method of the
    L{Deferred}, all the L{Deferred}s in the list will be cancelled.

    This differs from L{DeferredList} in that you don't need to parse
    the result for success/failure.

    @type deferredList:  L{list} of L{Deferred}s

    @param consumeErrors: (keyword param) a flag, defaulting to False,
        indicating that failures in any of the given L{Deferred}s should not be
        propagated to errbacks added to the individual L{Deferred}s after this
        L{gatherResults} invocation.  Any such errors in the individual
        L{Deferred}s will be converted to a callback result of L{None}.  This
        is useful to prevent spurious 'Unhandled error in Deferred' messages
        from being logged.  This parameter is available since 11.1.0.
    @type consumeErrors: L{bool}
    """
    d = DeferredList(deferredList, fireOnOneErrback=True, consumeErrors=consumeErrors)
    d.addCallback(_parseDListResult)
    return d


# Constants for use with DeferredList

SUCCESS = True
FAILURE = False


## deferredGenerator
class waitForDeferred:
    """
    See L{deferredGenerator}.
    """

    def __init__(self, d):
        warnings.warn(
            "twisted.internet.defer.waitForDeferred was deprecated in "
            "Twisted 15.0.0; please use twisted.internet.defer.inlineCallbacks "
            "instead",
            DeprecationWarning,
            stacklevel=2,
        )

        if not isinstance(d, Deferred):
            raise TypeError(
                "You must give waitForDeferred a Deferred. You gave it %r." % (d,)
            )
        self.d = d

    def getResult(self):
        if isinstance(self.result, failure.Failure):
            self.result.raiseException()
        return self.result


def _deferGenerator(g, deferred):
    """
    See L{deferredGenerator}.
    """
    result = None

    # This function is complicated by the need to prevent unbounded recursion
    # arising from repeatedly yielding immediately ready deferreds.  This while
    # loop and the waiting variable solve that by manually unfolding the
    # recursion.

    waiting = [True, None]  # defgen is waiting for result?  # result

    while 1:
        try:
            result = next(g)
        except StopIteration:
            deferred.callback(result)
            return deferred
        except:
            deferred.errback()
            return deferred

        # Deferred.callback(Deferred) raises an error; we catch this case
        # early here and give a nicer error message to the user in case
        # they yield a Deferred.
        if isinstance(result, Deferred):
            return fail(TypeError("Yield waitForDeferred(d), not d!"))

        if isinstance(result, waitForDeferred):
            # a waitForDeferred was yielded, get the result.
            # Pass result in so it don't get changed going around the loop
            # This isn't a problem for waiting, as it's only reused if
            # gotResult has already been executed.
            def gotResult(r, result=result):
                result.result = r
                if waiting[0]:
                    waiting[0] = False
                    waiting[1] = r
                else:
                    _deferGenerator(g, deferred)

            result.d.addBoth(gotResult)
            if waiting[0]:
                # Haven't called back yet, set flag so that we get reinvoked
                # and return from the loop
                waiting[0] = False
                return deferred
            # Reset waiting to initial values for next loop
            waiting[0] = True
            waiting[1] = None

            result = None


@deprecated(Version("Twisted", 15, 0, 0), "twisted.internet.defer.inlineCallbacks")
def deferredGenerator(f):
    """
    L{deferredGenerator} and L{waitForDeferred} help you write
    L{Deferred}-using code that looks like a regular sequential function.
    Consider the use of L{inlineCallbacks} instead, which can accomplish
    the same thing in a more concise manner.

    There are two important functions involved: L{waitForDeferred}, and
    L{deferredGenerator}.  They are used together, like this::

        @deferredGenerator
        def thingummy():
            thing = waitForDeferred(makeSomeRequestResultingInDeferred())
            yield thing
            thing = thing.getResult()
            print(thing) #the result! hoorj!

    L{waitForDeferred} returns something that you should immediately yield; when
    your generator is resumed, calling C{thing.getResult()} will either give you
    the result of the L{Deferred} if it was a success, or raise an exception if it
    was a failure.  Calling C{getResult} is B{absolutely mandatory}.  If you do
    not call it, I{your program will not work}.

    L{deferredGenerator} takes one of these waitForDeferred-using generator
    functions and converts it into a function that returns a L{Deferred}. The
    result of the L{Deferred} will be the last value that your generator yielded
    unless the last value is a L{waitForDeferred} instance, in which case the
    result will be L{None}.  If the function raises an unhandled exception, the
    L{Deferred} will errback instead.  Remember that C{return result} won't work;
    use C{yield result; return} in place of that.

    Note that not yielding anything from your generator will make the L{Deferred}
    result in L{None}. Yielding a L{Deferred} from your generator is also an error
    condition; always yield C{waitForDeferred(d)} instead.

    The L{Deferred} returned from your deferred generator may also errback if your
    generator raised an exception.  For example::

        @deferredGenerator
        def thingummy():
            thing = waitForDeferred(makeSomeRequestResultingInDeferred())
            yield thing
            thing = thing.getResult()
            if thing == 'I love Twisted':
                # will become the result of the Deferred
                yield 'TWISTED IS GREAT!'
                return
            else:
                # will trigger an errback
                raise Exception('DESTROY ALL LIFE')

    Put succinctly, these functions connect deferred-using code with this 'fake
    blocking' style in both directions: L{waitForDeferred} converts from a
    L{Deferred} to the 'blocking' style, and L{deferredGenerator} converts from the
    'blocking' style to a L{Deferred}.
    """

    @wraps(f)
    def unwindGenerator(*args, **kwargs):
        return _deferGenerator(f(*args, **kwargs), Deferred())

    return unwindGenerator


## inlineCallbacks


class _DefGen_Return(BaseException):
    def __init__(self, value):
        self.value = value


def returnValue(val):
    """
    Return val from a L{inlineCallbacks} generator.

    Note: this is currently implemented by raising an exception
    derived from L{BaseException}.  You might want to change any
    'except:' clauses to an 'except Exception:' clause so as not to
    catch this exception.

    Also: while this function currently will work when called from
    within arbitrary functions called from within the generator, do
    not rely upon this behavior.
    """
    raise _DefGen_Return(val)


@attr.s
class _CancellationStatus:
    """
    Cancellation status of an L{inlineCallbacks} invocation.

    @ivar waitingOn: the L{Deferred} being waited upon (which
        L{_inlineCallbacks} must fill out before returning)

    @ivar deferred: the L{Deferred} to callback or errback when the generator
        invocation has finished.
    """

    deferred = attr.ib()
    waitingOn = attr.ib(default=None)


@failure._extraneous
def _inlineCallbacks(result, g, status):
    """
    Carry out the work of L{inlineCallbacks}.

    Iterate the generator produced by an C{@}L{inlineCallbacks}-decorated
    function, C{g}, C{send()}ing it the results of each value C{yield}ed by
    that generator, until a L{Deferred} is yielded, at which point a callback
    is added to that L{Deferred} to call this function again.

    @param result: The last result seen by this generator.  Note that this is
        never a L{Deferred} - by the time this function is invoked, the
        L{Deferred} has been called back and this will be a particular result
        at a point in its callback chain.

    @param g: a generator object returned by calling a function or method
        decorated with C{@}L{inlineCallbacks}

    @param status: a L{_CancellationStatus} tracking the current status of C{g}
    """
    # This function is complicated by the need to prevent unbounded recursion
    # arising from repeatedly yielding immediately ready deferreds.  This while
    # loop and the waiting variable solve that by manually unfolding the
    # recursion.

    waiting = [True, None]  # waiting for result?  # result

    # Get the current contextvars Context object.
    current_context = _copy_context()

    while 1:
        try:
            # Send the last result back as the result of the yield expression.
            isFailure = isinstance(result, failure.Failure)

            if isFailure:
                result = current_context.run(result.throwExceptionIntoGenerator, g)
            else:
                result = current_context.run(g.send, result)
        except StopIteration as e:
            # fell off the end, or "return" statement
            status.deferred.callback(getattr(e, "value", None))
            return
        except _DefGen_Return as e:
            # returnValue() was called; time to give a result to the original
            # Deferred.  First though, let's try to identify the potentially
            # confusing situation which results when returnValue() is
            # accidentally invoked from a different function, one that wasn't
            # decorated with @inlineCallbacks.

            # The traceback starts in this frame (the one for
            # _inlineCallbacks); the next one down should be the application
            # code.
            appCodeTrace = exc_info()[2].tb_next

            # The contextvars backport and our no-op shim add an extra frame.
            if version_info < (3, 7):
                appCodeTrace = appCodeTrace.tb_next

            if isFailure:
                # If we invoked this generator frame by throwing an exception
                # into it, then throwExceptionIntoGenerator will consume an
                # additional stack frame itself, so we need to skip that too.
                appCodeTrace = appCodeTrace.tb_next
            # Now that we've identified the frame being exited by the
            # exception, let's figure out if returnValue was called from it
            # directly.  returnValue itself consumes a stack frame, so the
            # application code will have a tb_next, but it will *not* have a
            # second tb_next.
            if appCodeTrace.tb_next.tb_next:
                # If returnValue was invoked non-local to the frame which it is
                # exiting, identify the frame that ultimately invoked
                # returnValue so that we can warn the user, as this behavior is
                # confusing.
                ultimateTrace = appCodeTrace
                while ultimateTrace.tb_next.tb_next:
                    ultimateTrace = ultimateTrace.tb_next
                filename = ultimateTrace.tb_frame.f_code.co_filename
                lineno = ultimateTrace.tb_lineno
                warnings.warn_explicit(
                    "returnValue() in %r causing %r to exit: "
                    "returnValue should only be invoked by functions decorated "
                    "with inlineCallbacks"
                    % (
                        ultimateTrace.tb_frame.f_code.co_name,
                        appCodeTrace.tb_frame.f_code.co_name,
                    ),
                    DeprecationWarning,
                    filename,
                    lineno,
                )
            status.deferred.callback(e.value)
            return
        except:
            status.deferred.errback()
            return

        if isinstance(result, Deferred):
            # a deferred was yielded, get the result.
            def gotResult(r):
                if waiting[0]:
                    waiting[0] = False
                    waiting[1] = r
                else:
                    current_context.run(_inlineCallbacks, r, g, status)

            result.addBoth(gotResult)
            if waiting[0]:
                # Haven't called back yet, set flag so that we get reinvoked
                # and return from the loop
                waiting[0] = False
                status.waitingOn = result
                return

            result = waiting[1]
            # Reset waiting to initial values for next loop.  gotResult uses
            # waiting, but this isn't a problem because gotResult is only
            # executed once, and if it hasn't been executed yet, the return
            # branch above would have been taken.

            waiting[0] = True
            waiting[1] = None


def _cancellableInlineCallbacks(g):
    """
    Make an C{@}L{inlineCallbacks} cancellable.

    @param g: a generator object returned by calling a function or method
        decorated with C{@}L{inlineCallbacks}

    @return: L{Deferred} for the C{@}L{inlineCallbacks} that is cancellable.
    """

    def cancel(it):
        it.callbacks, tmp = [], it.callbacks
        it.addErrback(handleCancel)
        it.callbacks.extend(tmp)
        it.errback(_InternalInlineCallbacksCancelledError())

    deferred = Deferred(cancel)
    status = _CancellationStatus(deferred)

    def handleCancel(result):
        """
        Propagate the cancellation of an C{@}L{inlineCallbacks} to the
        L{Deferred} it is waiting on.

        @param result: An L{_InternalInlineCallbacksCancelledError} from
            C{cancel()}.
        @return: A new L{Deferred} that the C{@}L{inlineCallbacks} generator
            can callback or errback through.
        """
        result.trap(_InternalInlineCallbacksCancelledError)
        status.deferred = Deferred(cancel)
        # We would only end up here if the inlineCallback is waiting on
        # another Deferred.  It needs to be cancelled.
        awaited = status.waitingOn
        awaited.cancel()
        return status.deferred

    _inlineCallbacks(None, g, status)
    return deferred


class _InternalInlineCallbacksCancelledError(Exception):
    """
    A unique exception used only in L{_cancellableInlineCallbacks} to verify
    that an L{inlineCallbacks} is being cancelled as expected.
    """


def inlineCallbacks(f):
    """
    L{inlineCallbacks} helps you write L{Deferred}-using code that looks like a
    regular sequential function. For example::

        @inlineCallbacks
        def thingummy():
            thing = yield makeSomeRequestResultingInDeferred()
            print(thing)  # the result! hoorj!

    When you call anything that results in a L{Deferred}, you can simply yield it;
    your generator will automatically be resumed when the Deferred's result is
    available. The generator will be sent the result of the L{Deferred} with the
    'send' method on generators, or if the result was a failure, 'throw'.

    Things that are not L{Deferred}s may also be yielded, and your generator
    will be resumed with the same object sent back. This means C{yield}
    performs an operation roughly equivalent to L{maybeDeferred}.

    Your inlineCallbacks-enabled generator will return a L{Deferred} object, which
    will result in the return value of the generator (or will fail with a
    failure object if your generator raises an unhandled exception). Note that
    you can't use C{return result} to return a value; use C{returnValue(result)}
    instead. Falling off the end of the generator, or simply using C{return}
    will cause the L{Deferred} to have a result of L{None}.

    Be aware that L{returnValue} will not accept a L{Deferred} as a parameter.
    If you believe the thing you'd like to return could be a L{Deferred}, do
    this::

        result = yield result
        returnValue(result)

    The L{Deferred} returned from your deferred generator may errback if your
    generator raised an exception::

        @inlineCallbacks
        def thingummy():
            thing = yield makeSomeRequestResultingInDeferred()
            if thing == 'I love Twisted':
                # will become the result of the Deferred
                returnValue('TWISTED IS GREAT!')
            else:
                # will trigger an errback
                raise Exception('DESTROY ALL LIFE')

    It is possible to use the C{return} statement instead of L{returnValue}::

        @inlineCallbacks
        def loadData(url):
            response = yield makeRequest(url)
            return json.loads(response)

    You can cancel the L{Deferred} returned from your L{inlineCallbacks}
    generator before it is fired by your generator completing (either by
    reaching its end, a C{return} statement, or by calling L{returnValue}).
    A C{CancelledError} will be raised from the C{yield}ed L{Deferred} that
    has been cancelled if that C{Deferred} does not otherwise suppress it.
    """

    @wraps(f)
    def unwindGenerator(*args, **kwargs):
        try:
            gen = f(*args, **kwargs)
        except _DefGen_Return:
            raise TypeError(
                "inlineCallbacks requires %r to produce a generator; instead"
                "caught returnValue being used in a non-generator" % (f,)
            )
        if not isinstance(gen, types.GeneratorType):
            raise TypeError(
                "inlineCallbacks requires %r to produce a generator; "
                "instead got %r" % (f, gen)
            )
        return _cancellableInlineCallbacks(gen)

    return unwindGenerator


## DeferredLock/DeferredQueue


class _ConcurrencyPrimitive:
    def __init__(self):
        self.waiting = []

    def _releaseAndReturn(self, r):
        self.release()
        return r

    def run(*args, **kwargs):
        """
        Acquire, run, release.

        This function takes a callable as its first argument and any
        number of other positional and keyword arguments.  When the
        lock or semaphore is acquired, the callable will be invoked
        with those arguments.

        The callable may return a L{Deferred}; if it does, the lock or
        semaphore won't be released until that L{Deferred} fires.

        @return: L{Deferred} of function result.
        """
        if len(args) < 2:
            if not args:
                raise TypeError("run() takes at least 2 arguments, none given.")
            raise TypeError(
                "%s.run() takes at least 2 arguments, 1 given"
                % (args[0].__class__.__name__,)
            )
        self, f = args[:2]
        args = args[2:]

        def execute(ignoredResult):
            d = maybeDeferred(f, *args, **kwargs)
            d.addBoth(self._releaseAndReturn)
            return d

        d = self.acquire()
        d.addCallback(execute)
        return d

    def __aenter__(self):
        """
        We can be used as an asynchronous context manager.
        """
        return self.acquire()

    def __aexit__(self, exc_type, exc_val, exc_tb):
        self.release()
        # We return False to indicate that we have not consumed the
        # exception, if any.
        return succeed(False)


class DeferredLock(_ConcurrencyPrimitive):
    """
    A lock for event driven systems.

    @ivar locked: C{True} when this Lock has been acquired, false at all other
        times.  Do not change this value, but it is useful to examine for the
        equivalent of a "non-blocking" acquisition.
    """

    locked = False

    def _cancelAcquire(self, d):
        """
        Remove a deferred d from our waiting list, as the deferred has been
        canceled.

        Note: We do not need to wrap this in a try/except to catch d not
        being in self.waiting because this canceller will not be called if
        d has fired. release() pops a deferred out of self.waiting and
        calls it, so the canceller will no longer be called.

        @param d: The deferred that has been canceled.
        """
        self.waiting.remove(d)

    def acquire(self):
        """
        Attempt to acquire the lock.  Returns a L{Deferred} that fires on
        lock acquisition with the L{DeferredLock} as the value.  If the lock
        is locked, then the Deferred is placed at the end of a waiting list.

        @return: a L{Deferred} which fires on lock acquisition.
        @rtype: a L{Deferred}
        """
        d = Deferred(canceller=self._cancelAcquire)
        if self.locked:
            self.waiting.append(d)
        else:
            self.locked = True
            d.callback(self)
        return d

    def release(self):
        """
        Release the lock.  If there is a waiting list, then the first
        L{Deferred} in that waiting list will be called back.

        Should be called by whomever did the L{acquire}() when the shared
        resource is free.
        """
        assert self.locked, "Tried to release an unlocked lock"
        self.locked = False
        if self.waiting:
            # someone is waiting to acquire lock
            self.locked = True
            d = self.waiting.pop(0)
            d.callback(self)


class DeferredSemaphore(_ConcurrencyPrimitive):
    """
    A semaphore for event driven systems.

    If you are looking into this as a means of limiting parallelism, you might
    find L{twisted.internet.task.Cooperator} more useful.

    @ivar limit: At most this many users may acquire this semaphore at
        once.
    @type limit: L{int}

    @ivar tokens: The difference between C{limit} and the number of users
        which have currently acquired this semaphore.
    @type tokens: L{int}
    """

    def __init__(self, tokens):
        """
        @param tokens: initial value of L{tokens} and L{limit}
        @type tokens: L{int}
        """
        _ConcurrencyPrimitive.__init__(self)
        if tokens < 1:
            raise ValueError("DeferredSemaphore requires tokens >= 1")
        self.tokens = tokens
        self.limit = tokens

    def _cancelAcquire(self, d):
        """
        Remove a deferred d from our waiting list, as the deferred has been
        canceled.

        Note: We do not need to wrap this in a try/except to catch d not
        being in self.waiting because this canceller will not be called if
        d has fired. release() pops a deferred out of self.waiting and
        calls it, so the canceller will no longer be called.

        @param d: The deferred that has been canceled.
        """
        self.waiting.remove(d)

    def acquire(self):
        """
        Attempt to acquire the token.

        @return: a L{Deferred} which fires on token acquisition.
        """
        assert (
            self.tokens >= 0
        ), "Internal inconsistency??  tokens should never be negative"
        d = Deferred(canceller=self._cancelAcquire)
        if not self.tokens:
            self.waiting.append(d)
        else:
            self.tokens = self.tokens - 1
            d.callback(self)
        return d

    def release(self):
        """
        Release the token.

        Should be called by whoever did the L{acquire}() when the shared
        resource is free.
        """
        assert (
            self.tokens < self.limit
        ), "Someone released me too many times: too many tokens!"
        self.tokens = self.tokens + 1
        if self.waiting:
            # someone is waiting to acquire token
            self.tokens = self.tokens - 1
            d = self.waiting.pop(0)
            d.callback(self)


class QueueOverflow(Exception):
    pass


class QueueUnderflow(Exception):
    pass


class DeferredQueue:
    """
    An event driven queue.

    Objects may be added as usual to this queue.  When an attempt is
    made to retrieve an object when the queue is empty, a L{Deferred} is
    returned which will fire when an object becomes available.

    @ivar size: The maximum number of objects to allow into the queue
    at a time.  When an attempt to add a new object would exceed this
    limit, L{QueueOverflow} is raised synchronously.  L{None} for no limit.

    @ivar backlog: The maximum number of L{Deferred} gets to allow at
    one time.  When an attempt is made to get an object which would
    exceed this limit, L{QueueUnderflow} is raised synchronously.  L{None}
    for no limit.
    """

    def __init__(self, size=None, backlog=None):
        self.waiting = []
        self.pending = []
        self.size = size
        self.backlog = backlog

    def _cancelGet(self, d):
        """
        Remove a deferred d from our waiting list, as the deferred has been
        canceled.

        Note: We do not need to wrap this in a try/except to catch d not
        being in self.waiting because this canceller will not be called if
        d has fired. put() pops a deferred out of self.waiting and calls
        it, so the canceller will no longer be called.

        @param d: The deferred that has been canceled.
        """
        self.waiting.remove(d)

    def put(self, obj):
        """
        Add an object to this queue.

        @raise QueueOverflow: Too many objects are in this queue.
        """
        if self.waiting:
            self.waiting.pop(0).callback(obj)
        elif self.size is None or len(self.pending) < self.size:
            self.pending.append(obj)
        else:
            raise QueueOverflow()

    def get(self):
        """
        Attempt to retrieve and remove an object from the queue.

        @return: a L{Deferred} which fires with the next object available in
        the queue.

        @raise QueueUnderflow: Too many (more than C{backlog})
        L{Deferred}s are already waiting for an object from this queue.
        """
        if self.pending:
            return succeed(self.pending.pop(0))
        elif self.backlog is None or len(self.waiting) < self.backlog:
            d = Deferred(canceller=self._cancelGet)
            self.waiting.append(d)
            return d
        else:
            raise QueueUnderflow()


class AlreadyTryingToLockError(Exception):
    """
    Raised when L{DeferredFilesystemLock.deferUntilLocked} is called twice on a
    single L{DeferredFilesystemLock}.
    """


class DeferredFilesystemLock(lockfile.FilesystemLock):
    """
    A L{FilesystemLock} that allows for a L{Deferred} to be fired when the lock is
    acquired.

    @ivar _scheduler: The object in charge of scheduling retries. In this
        implementation this is parameterized for testing.

    @ivar _interval: The retry interval for an L{IReactorTime} based scheduler.

    @ivar _tryLockCall: A L{DelayedCall} based on C{_interval} that will manage
        the next retry for acquiring the lock.

    @ivar _timeoutCall: A L{DelayedCall} based on C{deferUntilLocked}'s timeout
        argument.  This is in charge of timing out our attempt to acquire the
        lock.
    """

    _interval = 1
    _tryLockCall = None
    _timeoutCall = None

    def __init__(self, name, scheduler=None):
        """
        @param name: The name of the lock to acquire
        @param scheduler: An object which provides L{IReactorTime}
        """
        lockfile.FilesystemLock.__init__(self, name)

        if scheduler is None:
            from twisted.internet import reactor

            scheduler = reactor

        self._scheduler = scheduler

    def deferUntilLocked(self, timeout=None):
        """
        Wait until we acquire this lock.  This method is not safe for
        concurrent use.

        @type timeout: L{float} or L{int}
        @param timeout: the number of seconds after which to time out if the
            lock has not been acquired.

        @return: a L{Deferred} which will callback when the lock is acquired, or
            errback with a L{TimeoutError} after timing out or an
            L{AlreadyTryingToLockError} if the L{deferUntilLocked} has already
            been called and not successfully locked the file.
        """
        if self._tryLockCall is not None:
            return fail(
                AlreadyTryingToLockError(
                    "deferUntilLocked isn't safe for concurrent use."
                )
            )

        def _cancelLock(reason):
            """
            Cancel a L{DeferredFilesystemLock.deferUntilLocked} call.

            @type reason: L{failure.Failure}
            @param reason: The reason why the call is cancelled.
            """
            self._tryLockCall.cancel()
            self._tryLockCall = None
            if self._timeoutCall is not None and self._timeoutCall.active():
                self._timeoutCall.cancel()
                self._timeoutCall = None

            if self.lock():
                d.callback(None)
            else:
                d.errback(reason)

        d = Deferred(lambda deferred: _cancelLock(CancelledError()))

        def _tryLock():
            if self.lock():
                if self._timeoutCall is not None:
                    self._timeoutCall.cancel()
                    self._timeoutCall = None

                self._tryLockCall = None

                d.callback(None)
            else:
                if timeout is not None and self._timeoutCall is None:
                    reason = failure.Failure(
                        TimeoutError(
                            "Timed out acquiring lock: %s after %fs"
                            % (self.name, timeout)
                        )
                    )
                    self._timeoutCall = self._scheduler.callLater(
                        timeout, _cancelLock, reason
                    )

                self._tryLockCall = self._scheduler.callLater(self._interval, _tryLock)

        _tryLock()

        return d


__all__ = [
    "Deferred",
    "DeferredList",
    "succeed",
    "fail",
    "FAILURE",
    "SUCCESS",
    "AlreadyCalledError",
    "TimeoutError",
    "gatherResults",
    "maybeDeferred",
    "ensureDeferred",
    "waitForDeferred",
    "deferredGenerator",
    "inlineCallbacks",
    "returnValue",
    "DeferredLock",
    "DeferredSemaphore",
    "DeferredQueue",
    "DeferredFilesystemLock",
    "AlreadyTryingToLockError",
    "CancelledError",
]<|MERGE_RESOLUTION|>--- conflicted
+++ resolved
@@ -24,13 +24,8 @@
 import types
 from typing import Optional
 import warnings
-<<<<<<< HEAD
-from asyncio import iscoroutine
-from functools import wraps
-=======
 
 import attr
->>>>>>> e23b5e20
 from incremental import Version
 from sys import exc_info, version_info
 
