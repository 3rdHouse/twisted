--- conflicted
+++ resolved
@@ -180,25 +180,9 @@
         condition=lambda _: _isCPython),
 
     ConditionalExtension(
-<<<<<<< HEAD
-        "twisted.runner.portmap",
-        sources=["src/twisted/runner/portmap.c"],
-        condition=lambda builder: not _PY3 and
-                                  builder._check_header("rpc/rpc.h")),
-=======
-        "twisted.internet.iocpreactor.iocpsupport",
-        sources=[
-            "src/twisted/internet/iocpreactor/iocpsupport/iocpsupport.c",
-            "src/twisted/internet/iocpreactor/iocpsupport/winsock_pointers.c",
-            ],
-        libraries=["ws2_32"],
-        condition=lambda _: _isCPython and sys.platform == "win32"),
-
-    ConditionalExtension(
         "twisted.python._sendmsg",
         sources=["src/twisted/python/_sendmsg.c"],
         condition=lambda _: not _PY3 and sys.platform != "win32"),
->>>>>>> bd9bd600
     ]
 
 
