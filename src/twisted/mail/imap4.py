# -*- test-case-name: twisted.mail.test.test_imap -*-
# Copyright (c) Twisted Matrix Laboratories.
# See LICENSE for details.

"""
An IMAP4 protocol implementation

@author: Jp Calderone

To do::
  Suspend idle timeout while server is processing
  Use an async message parser instead of buffering in memory
  Figure out a way to not queue multi-message client requests (Flow? A simple callback?)
  Clarify some API docs (Query, etc)
  Make APPEND recognize (again) non-existent mailboxes before accepting the literal
"""

import binascii
<<<<<<< HEAD
import re
=======
import codecs
>>>>>>> cd19c32a
import copy
import random
import re
import string
import tempfile
import time

import email.utils

from itertools import chain
from io import BytesIO

from zope.interface import implementer

from twisted.protocols import basic
from twisted.protocols import policies
from twisted.internet import defer
from twisted.internet import error
from twisted.internet.defer import maybeDeferred
from twisted.python import log, text
from twisted.python.compat import (
    _bytesChr, unichr as chr, _b64decodebytes as decodebytes,
    _b64encodebytes as encodebytes,
    intToBytes, iterbytes, long, nativeString, networkString, unicode)
from twisted.internet import interfaces

from twisted.cred import credentials
from twisted.cred.error import UnauthorizedLogin, UnhandledCredentials

# Re-exported for compatibility reasons
<<<<<<< HEAD
from twisted.mail.interfaces import IClientAuthentication
=======
from twisted.mail.interfaces import (
    IClientAuthentication, INamespacePresenter,
    IAccountIMAP as IAccount,
    IMessageIMAPPart as IMessagePart,
    IMessageIMAP as IMessage,
    IMessageIMAPFile as IMessageFile,
    ISearchableIMAPMailbox as ISearchableMailbox,
    IMessageIMAPCopier as IMessageCopier,
    IMailboxIMAPInfo as IMailboxInfo,
    IMailboxIMAP as IMailbox,
    ICloseableMailboxIMAP as ICloseableMailbox,
    IMailboxIMAPListener as IMailboxListener
)
>>>>>>> cd19c32a
from twisted.mail._cred import (
    CramMD5ClientAuthenticator,
    LOGINAuthenticator, LOGINCredentials,
    PLAINAuthenticator, PLAINCredentials)
from twisted.mail._except import (
<<<<<<< HEAD
    IMAP4Exception, IllegalClientResponse, IllegalOperation,
    IllegalMailboxEncoding)
=======
    IMAP4Exception, IllegalClientResponse, IllegalOperation, MailboxException,
    IllegalMailboxEncoding, MailboxCollision, NoSuchMailbox, ReadOnlyMailbox,
    UnhandledResponse, NegativeResponse, NoSupportedAuthentication,
    IllegalIdentifierError, IllegalQueryError, MismatchedNesting,
    MismatchedQuoting, IllegalServerResponse,
)
>>>>>>> cd19c32a

# locale-independent month names to use instead of strftime's
_MONTH_NAMES = dict(zip(
        range(1, 13),
        "Jan Feb Mar Apr May Jun Jul Aug Sep Oct Nov Dec".split()))


class MessageSet(object):
    """
    Essentially an infinite bitfield, with some extra features.

    @type getnext: Function taking L{int} returning L{int}
    @ivar getnext: A function that returns the next message number,
    used when iterating through the MessageSet. By default, a function
    returning the next integer is supplied, but as this can be rather
    inefficient for sparse UID iterations, it is recommended to supply
    one when messages are requested by UID.  The argument is provided
    as a hint to the implementation and may be ignored if it makes sense
    to do so (eg, if an iterator is being used that maintains its own
    state, it is guaranteed that it will not be called out-of-order).
    """
    _empty = []

    def __init__(self, start=_empty, end=_empty):
        """
        Create a new MessageSet()

        @type start: Optional L{int}
        @param start: Start of range, or only message number

        @type end: Optional L{int}
        @param end: End of range.
        """
        self._last = self._empty # Last message/UID in use
        self.ranges = [] # List of ranges included
        self.getnext = lambda x: x+1 # A function which will return the next
                                     # message id. Handy for UID requests.

        if start is self._empty:
            return

        if isinstance(start, list):
            self.ranges = start[:]
            self.clean()
        else:
            self.add(start,end)


    # Ooo.  A property.
    def last():
        def _setLast(self, value):
            if self._last is not self._empty:
                raise ValueError("last already set")

            self._last = value
            for i, (l, h) in enumerate(self.ranges):
                if l is not None:
                    break # There are no more Nones after this
                l = value
                if h is None:
                    h = value
                if l > h:
                    l, h = h, l
                self.ranges[i] = (l, h)

            self.clean()

        def _getLast(self):
            return self._last

        doc = '''
            "Highest" message number, referred to by "*".
            Must be set before attempting to use the MessageSet.
        '''
        return _getLast, _setLast, None, doc
    last = property(*last())


    def add(self, start, end=_empty):
        """
        Add another range

        @type start: L{int}
        @param start: Start of range, or only message number

        @type end: Optional L{int}
        @param end: End of range.
        """
        if end is self._empty:
            end = start

        if self._last is not self._empty:
            if start is None:
                start = self.last
            if end is None:
                end = self.last

        if start > end:
            # Try to keep in low, high order if possible
            # (But we don't know what None means, this will keep
            # None at the start of the ranges list)
            start, end = end, start

        self.ranges.append((start, end))
        self.clean()


    def __add__(self, other):
        if isinstance(other, MessageSet):
            ranges = self.ranges + other.ranges
            return MessageSet(ranges)
        else:
            res = MessageSet(self.ranges)
            try:
                res.add(*other)
            except TypeError:
                res.add(other)
            return res


    def extend(self, other):
        if isinstance(other, MessageSet):
            self.ranges.extend(other.ranges)
            self.clean()
        else:
            try:
                self.add(*other)
            except TypeError:
                self.add(other)

        return self


    def clean(self):
        """
        Clean ranges list, combining adjacent ranges
        """

        self.ranges.sort()

        oldl, oldh = None, None
        for i,(l, h) in enumerate(self.ranges):
            if l is None:
                continue
            # l is >= oldl and h is >= oldh due to sort()
            if oldl is not None and l <= oldh + 1:
                l = oldl
                h = max(oldh, h)
                self.ranges[i - 1] = None
                self.ranges[i] = (l, h)

            oldl, oldh = l, h

        self.ranges = [r for r in self.ranges if r]


    def __contains__(self, value):
        """
        May raise TypeError if we encounter an open-ended range
        """
        for l, h in self.ranges:
            if l is None:
                raise TypeError(
                    "Can't determine membership; last value not set")
            if l <= value <= h:
                return True

        return False


    def _iterator(self):
        for l, h in self.ranges:
            l = self.getnext(l-1)
            while l <= h:
                yield l
                l = self.getnext(l)
                if l is None:
                    break


    def __iter__(self):
        if self.ranges and self.ranges[0][0] is None:
            raise TypeError("Can't iterate; last value not set")

        return self._iterator()


    def __len__(self):
        res = 0
        for l, h in self.ranges:
            if l is None:
                if h is None:
                    res += 1
                else:
                    raise TypeError("Can't size object; last value not set")
            else:
                res += (h - l) + 1

        return res


    def __str__(self):
        p = []
        for low, high in self.ranges:
            if low == high:
                if low is None:
                    p.append('*')
                else:
                    p.append(str(low))
            elif low is None:
                p.append('%d:*' % (high,))
            else:
                p.append('%d:%d' % (low, high))
        return ','.join(p)


    def __repr__(self):
        return '<MessageSet %s>' % (str(self),)


    def __eq__(self, other):
        if isinstance(other, MessageSet):
            return self.ranges == other.ranges
        return False



class LiteralString:
    def __init__(self, size, defered):
        self.size = size
        self.data = []
        self.defer = defered


    def write(self, data):
        self.size -= len(data)
        passon = None
        if self.size > 0:
            self.data.append(data)
        else:
            if self.size:
                data, passon = data[:self.size], data[self.size:]
            else:
                passon = ''
            if data:
                self.data.append(data)
        return passon


    def callback(self, line):
        """
        Call deferred with data and rest of line
        """
        self.defer.callback((''.join(self.data), line))



class LiteralFile:
    _memoryFileLimit = 1024 * 1024 * 10

    def __init__(self, size, defered):
        self.size = size
        self.defer = defered
        if size > self._memoryFileLimit:
            self.data = tempfile.TemporaryFile()
        else:
            self.data = BytesIO()


    def write(self, data):
        self.size -= len(data)
        passon = None
        if self.size > 0:
            self.data.write(data)
        else:
            if self.size:
                data, passon = data[:self.size], data[self.size:]
            else:
                passon = ''
            if data:
                self.data.write(data)
        return passon


    def callback(self, line):
        """
        Call deferred with data and rest of line
        """
        self.data.seek(0,0)
        self.defer.callback((self.data, line))



class WriteBuffer:
    """
    Buffer up a bunch of writes before sending them all to a transport at once.
    """
    def __init__(self, transport, size=8192):
        self.bufferSize = size
        self.transport = transport
        self._length = 0
        self._writes = []


    def write(self, s):
        self._length += len(s)
        self._writes.append(s)
        if self._length > self.bufferSize:
            self.flush()


    def flush(self):
        if self._writes:
            self.transport.writeSequence(self._writes)
            self._writes = []
            self._length = 0



class Command:
    _1_RESPONSES = (b'CAPABILITY', b'FLAGS', b'LIST', b'LSUB', b'STATUS', b'SEARCH', b'NAMESPACE')
    _2_RESPONSES = (b'EXISTS', b'EXPUNGE', b'FETCH', b'RECENT')
    _OK_RESPONSES = (b'UIDVALIDITY', b'UNSEEN', b'READ-WRITE', b'READ-ONLY', b'UIDNEXT', b'PERMANENTFLAGS')
    defer = None

    def __init__(self, command, args=None, wantResponse=(),
                 continuation=None, *contArgs, **contKw):
        self.command = command
        self.args = args
        self.wantResponse = wantResponse
        self.continuation = lambda x: continuation(x, *contArgs, **contKw)
        self.lines = []


    def format(self, tag):
        if self.args is None:
            return b' '.join((tag, self.command))
        return b' '.join((tag, self.command, self.args))


    def finish(self, lastLine, unusedCallback):
        send = []
        unuse = []
        for L in self.lines:
            names = parseNestedParens(L)
            N = len(names)
            if (N >= 1 and names[0] in self._1_RESPONSES or
                N >= 2 and names[1] in self._2_RESPONSES or
                N >= 2 and names[0] == b'OK' and isinstance(names[1], list)
               and names[1][0] in self._OK_RESPONSES):
                send.append(names)
            else:
                unuse.append(names)
        d, self.defer = self.defer, None
        d.callback((send, lastLine))
        if unuse:
            unusedCallback(unuse)

<<<<<<< HEAD


class IMailboxListener(Interface):
    """Interface for objects interested in mailbox events"""
=======
>>>>>>> cd19c32a


# Some constants to help define what an atom is and is not - see the grammar
# section of the IMAP4 RFC - <https://tools.ietf.org/html/rfc3501#section-9>.
# Some definitions (SP, CTL, DQUOTE) are also from the ABNF RFC -
# <https://tools.ietf.org/html/rfc2234>.
_SP = b' '
_CTL = b''.join(_bytesChr(ch) for ch in chain(range(0x21), range(0x80, 0x100)))

# It is easier to define ATOM-CHAR in terms of what it does not match than in
# terms of what it does match.
_nonAtomChars = b'(){%*"\]' + _SP + _CTL

# This is all the bytes that match the ATOM-CHAR from the grammar in the RFC.
_atomChars = b''.join(_bytesChr(ch) for ch in list(range(0x100)) if _bytesChr(ch) not in _nonAtomChars)

@implementer(IMailboxListener)
class IMAP4Server(basic.LineReceiver, policies.TimeoutMixin):
    """
    Protocol implementation for an IMAP4rev1 server.

    The server can be in any of four states:
        - Non-authenticated
        - Authenticated
        - Selected
        - Logout
    """
    # Identifier for this server software
    IDENT = b'Twisted IMAP4rev1 Ready'

    # Number of seconds before idle timeout
    # Initially 1 minute.  Raised to 30 minutes after login.
    timeOut = 60

    POSTAUTH_TIMEOUT = 60 * 30

    # Whether STARTTLS has been issued successfully yet or not.
    startedTLS = False

    # Whether our transport supports TLS
    canStartTLS = False

    # Mapping of tags to commands we have received
    tags = None

    # The object which will handle logins for us
    portal = None

    # The account object for this connection
    account = None

    # Logout callback
    _onLogout = None

    # The currently selected mailbox
    mbox = None

    # Command data to be processed when literal data is received
    _pendingLiteral = None

    # Maximum length to accept for a "short" string literal
    _literalStringLimit = 4096

    # IChallengeResponse factories for AUTHENTICATE command
    challengers = None

    # Search terms the implementation of which needs to be passed both the last
    # message identifier (UID) and the last sequence id.
    _requiresLastMessageInfo = set([b"OR", b"NOT", b"UID"])

    state = 'unauth'

    parseState = 'command'

    def __init__(self, chal = None, contextFactory = None, scheduler = None):
        if chal is None:
            chal = {}
        self.challengers = chal
        self.ctx = contextFactory
        if scheduler is None:
            scheduler = iterateInReactor
        self._scheduler = scheduler
        self._queuedAsync = []


    def capabilities(self):
        cap = {b'AUTH': list(self.challengers.keys())}
        if self.ctx and self.canStartTLS:
            if not self.startedTLS and interfaces.ISSLTransport(self.transport, None) is None:
                cap[b'LOGINDISABLED'] = None
                cap[b'STARTTLS'] = None
        cap[b'NAMESPACE'] = None
        cap[b'IDLE'] = None
        return cap


    def connectionMade(self):
        self.tags = {}
        self.canStartTLS = interfaces.ITLSTransport(self.transport, None) is not None
        self.setTimeout(self.timeOut)
        self.sendServerGreeting()


    def connectionLost(self, reason):
        self.setTimeout(None)
        if self._onLogout:
            self._onLogout()
            self._onLogout = None


    def timeoutConnection(self):
        self.sendLine(b'* BYE Autologout; connection idle too long')
        self.transport.loseConnection()
        if self.mbox:
            self.mbox.removeListener(self)
            cmbx = ICloseableMailbox(self.mbox, None)
            if cmbx is not None:
                maybeDeferred(cmbx.close).addErrback(log.err)
            self.mbox = None
        self.state = 'timeout'


    def rawDataReceived(self, data):
        self.resetTimeout()
        passon = self._pendingLiteral.write(data)
        if passon is not None:
            self.setLineMode(passon)

    # Avoid processing commands while buffers are being dumped to
    # our transport
    blocked = None

    def _unblock(self):
        commands = self.blocked
        self.blocked = None
        while commands and self.blocked is None:
            self.lineReceived(commands.pop(0))
        if self.blocked is not None:
            self.blocked.extend(commands)


    def lineReceived(self, line):
        if self.blocked is not None:
            self.blocked.append(line)
            return

        self.resetTimeout()

        f = getattr(self, 'parse_' + self.parseState)
        try:
            f(line)
        except Exception as e:
            self.sendUntaggedResponse(b'BAD Server error: ' + networkString(str(e)))
            log.err()


    def parse_command(self, line):
        args = line.split(None, 2)
        rest = None
        if len(args) == 3:
            tag, cmd, rest = args
        elif len(args) == 2:
            tag, cmd = args
        elif len(args) == 1:
            tag = args[0]
            self.sendBadResponse(tag, b'Missing command')
            return None
        else:
            self.sendBadResponse(None, b'Null command')
            return None

        cmd = cmd.upper()
        try:
            return self.dispatchCommand(tag, cmd, rest)
        except IllegalClientResponse as e:
            self.sendBadResponse(tag, b'Illegal syntax: ' + networkString(str(e)))
        except IllegalOperation as e:
            self.sendNegativeResponse(tag, b'Illegal operation: ' + networkString(str(e)))
        except IllegalMailboxEncoding as e:
            self.sendNegativeResponse(tag, b'Illegal mailbox name: ' + networkString(str(e)))


    def parse_pending(self, line):
        d = self._pendingLiteral
        self._pendingLiteral = None
        self.parseState = 'command'
        d.callback(line)


    def dispatchCommand(self, tag, cmd, rest, uid=None):
        f = self.lookupCommand(cmd)
        if f:
            fn = f[0]
            parseargs = f[1:]
            self.__doCommand(tag, fn, [self, tag], parseargs, rest, uid)
        else:
            self.sendBadResponse(tag, b'Unsupported command')


    def lookupCommand(self, cmd):
        return getattr(self, '_'.join((self.state, nativeString(cmd.upper()))), None)


    def __doCommand(self, tag, handler, args, parseargs, line, uid):
        for (i, arg) in enumerate(parseargs):
            if callable(arg):
                parseargs = parseargs[i+1:]
                maybeDeferred(arg, self, line).addCallback(
                    self.__cbDispatch, tag, handler, args,
                    parseargs, uid).addErrback(self.__ebDispatch, tag)
                return
            else:
                args.append(arg)

        if line:
            # Too many arguments
            raise IllegalClientResponse("Too many arguments for command: " + repr(line))

        if uid is not None:
            handler(uid=uid, *args)
        else:
            handler(*args)


    def __cbDispatch(self, result, tag, fn, args, parseargs, uid):
        (arg, rest) = result
        args.append(arg)
        self.__doCommand(tag, fn, args, parseargs, rest, uid)


    def __ebDispatch(self, failure, tag):
        if failure.check(IllegalClientResponse):
            self.sendBadResponse(tag, b'Illegal syntax: ' + networkString(str(failure.value)))
        elif failure.check(IllegalOperation):
            self.sendNegativeResponse(tag, b'Illegal operation: ' +
                                      networkString(str(failure.value)))
        elif failure.check(IllegalMailboxEncoding):
            self.sendNegativeResponse(tag, b'Illegal mailbox name: ' +
                                      networkString(str(failure.value)))
        else:
            self.sendBadResponse(tag, b'Server error: ' + networkString(str(failure.value)))
            log.err(failure)


    def _stringLiteral(self, size):
        if size > self._literalStringLimit:
            raise IllegalClientResponse(
                "Literal too long! I accept at most %d octets" %
                (self._literalStringLimit,))
        d = defer.Deferred()
        self.parseState = 'pending'
        self._pendingLiteral = LiteralString(size, d)
        self.sendContinuationRequest('Ready for %d octets of text' % size)
        self.setRawMode()
        return d


    def _fileLiteral(self, size):
        d = defer.Deferred()
        self.parseState = 'pending'
        self._pendingLiteral = LiteralFile(size, d)
        self.sendContinuationRequest('Ready for %d octets of data' % size)
        self.setRawMode()
        return d


    def arg_astring(self, line):
        """
        Parse an astring from the line, return (arg, rest), possibly
        via a deferred (to handle literals)
        """
        line = line.strip()
        if not line:
            raise IllegalClientResponse("Missing argument")
        d = None
        arg, rest = None, None
        if line[0:1] == b'"':
            try:
                spam, arg, rest = line.split(b'"',2)
                rest = rest[1:] # Strip space
            except ValueError:
                raise IllegalClientResponse("Unmatched quotes")
        elif line[0:1] == b'{':
            # literal
            if line[-1:] != b'}':
                raise IllegalClientResponse("Malformed literal")
            try:
                size = int(line[1:-1])
            except ValueError:
                raise IllegalClientResponse("Bad literal size: " + line[1:-1])
            d = self._stringLiteral(size)
        else:
            arg = line.split(b' ',1)
            if len(arg) == 1:
                arg.append(b'')
            arg, rest = arg
        return d or (arg, rest)

    # ATOM: Any CHAR except ( ) { % * " \ ] CTL SP (CHAR is 7bit)
    atomre = re.compile(b'(?P<atom>[' + re.escape(_atomChars) + b']+)( (?P<rest>.*$)|$)')


    def arg_atom(self, line):
        """
        Parse an atom from the line
        """
        if not line:
            raise IllegalClientResponse("Missing argument")
        m = self.atomre.match(line)
        if m:
            return m.group('atom'), m.group('rest')
        else:
            raise IllegalClientResponse("Malformed ATOM")


    def arg_plist(self, line):
        """
        Parse a (non-nested) parenthesised list from the line
        """
        if not line:
            raise IllegalClientResponse("Missing argument")

        if line[0] != "(":
            raise IllegalClientResponse("Missing parenthesis")

        i = line.find(")")

        if i == -1:
            raise IllegalClientResponse("Mismatched parenthesis")

        return (parseNestedParens(line[1:i],0), line[i+2:])


    def arg_literal(self, line):
        """
        Parse a literal from the line
        """
        if not line:
            raise IllegalClientResponse("Missing argument")

        if line[0] != '{':
            raise IllegalClientResponse("Missing literal")

        if line[-1] != '}':
            raise IllegalClientResponse("Malformed literal")

        try:
            size = int(line[1:-1])
        except ValueError:
            raise IllegalClientResponse("Bad literal size: " + line[1:-1])

        return self._fileLiteral(size)


    def arg_searchkeys(self, line):
        """
        searchkeys
        """
        query = parseNestedParens(line)
        # XXX Should really use list of search terms and parse into
        # a proper tree
        return (query, b'')


    def arg_seqset(self, line):
        """
        sequence-set
        """
        rest = ''
        arg = line.split(b' ',1)
        if len(arg) == 2:
            rest = arg[1]
        arg = arg[0]

        try:
            return (parseIdList(arg), rest)
        except IllegalIdentifierError as e:
            raise IllegalClientResponse("Bad message number " + str(e))


    def arg_fetchatt(self, line):
        """
        fetch-att
        """
        p = _FetchParser()
        p.parseString(line)
        return (p.result, b'')


    def arg_flaglist(self, line):
        """
        Flag part of store-att-flag
        """
        flags = []
        if line[0:1] == b'(':
            if line[-1:] != b')':
                raise IllegalClientResponse("Mismatched parenthesis")
            line = line[1:-1]

        while line:
            m = self.atomre.search(line)
            if not m:
                raise IllegalClientResponse("Malformed flag")
            if line[0:1] == b'\\' and m.start() == 1:
                flags.append(b'\\' + m.group('atom'))
            elif m.start() == 0:
                flags.append(m.group('atom'))
            else:
                raise IllegalClientResponse("Malformed flag")
            line = m.group('rest')

        return (flags, b'')


    def arg_line(self, line):
        """
        Command line of UID command
        """
        return (line, b'')


    def opt_plist(self, line):
        """
        Optional parenthesised list
        """
        if line.startswith('('):
            return self.arg_plist(line)
        else:
            return (None, line)


    def opt_datetime(self, line):
        """
        Optional date-time string
        """
        if line.startswith(b'"'):
            try:
                spam, date, rest = line.split(b'"',2)
            except IndexError:
                raise IllegalClientResponse("Malformed date-time")
            return (date, rest[1:])
        else:
            return (None, line)


    def opt_charset(self, line):
        """
        Optional charset of SEARCH command
        """
        if line[:7].upper() == b'CHARSET':
            arg = line.split(b' ',2)
            if len(arg) == 1:
                raise IllegalClientResponse("Missing charset identifier")
            if len(arg) == 2:
                arg.append('')
            spam, arg, rest = arg
            return (arg, rest)
        else:
            return (None, line)


    def sendServerGreeting(self):
        #msg = '[CAPABILITY %s] %s' % (' '.join(self.listCapabilities()), self.IDENT)
        msg = (b'[CAPABILITY ' + b' '.join(self.listCapabilities()) + b'] ' +
              self.IDENT)
        self.sendPositiveResponse(message=msg)


    def sendBadResponse(self, tag = None, message = b''):
        self._respond(b'BAD', tag, message)


    def sendPositiveResponse(self, tag = None, message = b''):
        self._respond(b'OK', tag, message)


    def sendNegativeResponse(self, tag = None, message = b''):
        self._respond(b'NO', tag, message)


    def sendUntaggedResponse(self, message, async=False):
        if not async or (self.blocked is None):
            self._respond(message, None, None)
        else:
            self._queuedAsync.append(message)


    def sendContinuationRequest(self, msg = b'Ready for additional command text'):
        if msg:
            self.sendLine(b'+ ' + msg)
        else:
            self.sendLine(b'+')


    def _respond(self, state, tag, message):
        if state in (b'OK', b'NO', b'BAD') and self._queuedAsync:
            lines = self._queuedAsync
            self._queuedAsync = []
            for msg in lines:
                self._respond(msg, None, None)
        if not tag:
            tag = b'*'
        if message:
            self.sendLine(b' '.join((tag, state, message)))
        else:
            self.sendLine(b' '.join((tag, state)))


    def listCapabilities(self):
        caps = [b'IMAP4rev1']
        for c, v in self.capabilities().items():
            if v is None:
                caps.append(c)
            elif len(v):
                caps.extend([(c + b'=' + cap) for cap in v])
        return caps


    def do_CAPABILITY(self, tag):
        self.sendUntaggedResponse(b'CAPABILITY ' + b' '.join(self.listCapabilities()))
        self.sendPositiveResponse(tag, b'CAPABILITY completed')

    unauth_CAPABILITY = (do_CAPABILITY,)
    auth_CAPABILITY = unauth_CAPABILITY
    select_CAPABILITY = unauth_CAPABILITY
    logout_CAPABILITY = unauth_CAPABILITY


    def do_LOGOUT(self, tag):
        self.sendUntaggedResponse(b'BYE Nice talking to you')
        self.sendPositiveResponse(tag, b'LOGOUT successful')
        self.transport.loseConnection()

    unauth_LOGOUT = (do_LOGOUT,)
    auth_LOGOUT = unauth_LOGOUT
    select_LOGOUT = unauth_LOGOUT
    logout_LOGOUT = unauth_LOGOUT


    def do_NOOP(self, tag):
        self.sendPositiveResponse(tag, b'NOOP No operation performed')

    unauth_NOOP = (do_NOOP,)
    auth_NOOP = unauth_NOOP
    select_NOOP = unauth_NOOP
    logout_NOOP = unauth_NOOP


    def do_AUTHENTICATE(self, tag, args):
        args = args.upper().strip()
        if args not in self.challengers:
            self.sendNegativeResponse(tag, b'AUTHENTICATE method unsupported')
        else:
            self.authenticate(self.challengers[args](), tag)

    unauth_AUTHENTICATE = (do_AUTHENTICATE, arg_atom)


    def authenticate(self, chal, tag):
        if self.portal is None:
            self.sendNegativeResponse(tag, b'Temporary authentication failure')
            return

        self._setupChallenge(chal, tag)


    def _setupChallenge(self, chal, tag):
        try:
            challenge = chal.getChallenge()
        except Exception as e:
            self.sendBadResponse(tag, b'Server error: ' + networkString(str(e)))
        else:
            coded = encodebytes(challenge)[:-1]
            self.parseState = 'pending'
            self._pendingLiteral = defer.Deferred()
            self.sendContinuationRequest(coded)
            self._pendingLiteral.addCallback(self.__cbAuthChunk, chal, tag)
            self._pendingLiteral.addErrback(self.__ebAuthChunk, tag)


    def __cbAuthChunk(self, result, chal, tag):
        try:
            uncoded = decodebytes(result)
        except binascii.Error:
            raise IllegalClientResponse("Malformed Response - not base64")

        chal.setResponse(uncoded)
        if chal.moreChallenges():
            self._setupChallenge(chal, tag)
        else:
            self.portal.login(chal, None, IAccount).addCallbacks(
                self.__cbAuthResp,
                self.__ebAuthResp,
                (tag,), None, (tag,), None
            )


    def __cbAuthResp(self, result, tag):
        (iface, avatar, logout) = result
        assert iface is IAccount, "IAccount is the only supported interface"
        self.account = avatar
        self.state = 'auth'
        self._onLogout = logout
        self.sendPositiveResponse(tag, b'Authentication successful')
        self.setTimeout(self.POSTAUTH_TIMEOUT)


    def __ebAuthResp(self, failure, tag):
        if failure.check(UnauthorizedLogin):
            self.sendNegativeResponse(tag, b'Authentication failed: unauthorized')
        elif failure.check(UnhandledCredentials):
            self.sendNegativeResponse(tag, b'Authentication failed: server misconfigured')
        else:
            self.sendBadResponse(tag, b'Server error: login failed unexpectedly')
            log.err(failure)


    def __ebAuthChunk(self, failure, tag):
        self.sendNegativeResponse(tag, b'Authentication failed: ' + networkString(str(failure.value)))


    def do_STARTTLS(self, tag):
        if self.startedTLS:
            self.sendNegativeResponse(tag, b'TLS already negotiated')
        elif self.ctx and self.canStartTLS:
            self.sendPositiveResponse(tag, b'Begin TLS negotiation now')
            self.transport.startTLS(self.ctx)
            self.startedTLS = True
            self.challengers = self.challengers.copy()
            if b'LOGIN' not in self.challengers:
                self.challengers[b'LOGIN'] = LOGINCredentials
            if b'PLAIN' not in self.challengers:
                self.challengers[b'PLAIN'] = PLAINCredentials
        else:
            self.sendNegativeResponse(tag, b'TLS not available')

    unauth_STARTTLS = (do_STARTTLS,)


    def do_LOGIN(self, tag, user, passwd):
        if b'LOGINDISABLED' in self.capabilities():
            self.sendBadResponse(tag, b'LOGIN is disabled before STARTTLS')
            return

        maybeDeferred(self.authenticateLogin, user, passwd
            ).addCallback(self.__cbLogin, tag
            ).addErrback(self.__ebLogin, tag
            )

    unauth_LOGIN = (do_LOGIN, arg_astring, arg_astring)


    def authenticateLogin(self, user, passwd):
        """
        Lookup the account associated with the given parameters

        Override this method to define the desired authentication behavior.

        The default behavior is to defer authentication to C{self.portal}
        if it is not None, or to deny the login otherwise.

        @type user: L{str}
        @param user: The username to lookup

        @type passwd: L{str}
        @param passwd: The password to login with
        """
        if self.portal:
            return self.portal.login(
                credentials.UsernamePassword(user, passwd),
                None, IAccount
            )
        raise UnauthorizedLogin()


    def __cbLogin(self, result, tag):
        (iface, avatar, logout) = result
        if iface is not IAccount:
            self.sendBadResponse(tag, b'Server error: login returned unexpected value')
            log.err("__cbLogin called with %r, IAccount expected" % (iface,))
        else:
            self.account = avatar
            self._onLogout = logout
            self.sendPositiveResponse(tag, b'LOGIN succeeded')
            self.state = 'auth'
            self.setTimeout(self.POSTAUTH_TIMEOUT)


    def __ebLogin(self, failure, tag):
        if failure.check(UnauthorizedLogin):
            self.sendNegativeResponse(tag, b'LOGIN failed')
        else:
            self.sendBadResponse(tag, b'Server error: ' + networkString(str(failure.value)))
            log.err(failure)


    def do_NAMESPACE(self, tag):
        personal = public = shared = None
        np = INamespacePresenter(self.account, None)
        if np is not None:
            personal = np.getPersonalNamespaces()
            public = np.getSharedNamespaces()
            shared = np.getSharedNamespaces()
        self.sendUntaggedResponse(b'NAMESPACE ' + collapseNestedLists([personal, public, shared]))
        self.sendPositiveResponse(tag, b"NAMESPACE command completed")

    auth_NAMESPACE = (do_NAMESPACE,)
    select_NAMESPACE = auth_NAMESPACE


    def _parseMbox(self, name):
        if isinstance(name, unicode):
            return name
        try:
            return name.decode('imap4-utf-7')
        except:
            log.err()
            raise IllegalMailboxEncoding(name)


    def _selectWork(self, tag, name, rw, cmdName):
        if self.mbox:
            self.mbox.removeListener(self)
            cmbx = ICloseableMailbox(self.mbox, None)
            if cmbx is not None:
                maybeDeferred(cmbx.close).addErrback(log.err)
            self.mbox = None
            self.state = 'auth'

        name = self._parseMbox(name)
        maybeDeferred(self.account.select, self._parseMbox(name), rw
            ).addCallback(self._cbSelectWork, cmdName, tag
            ).addErrback(self._ebSelectWork, cmdName, tag
            )


    def _ebSelectWork(self, failure, cmdName, tag):
        self.sendBadResponse(tag, b"%s failed: Server error" % (cmdName,))
        log.err(failure)


    def _cbSelectWork(self, mbox, cmdName, tag):
        if mbox is None:
            self.sendNegativeResponse(tag, 'No such mailbox')
            return
        if '\\noselect' in [s.lower() for s in mbox.getFlags()]:
            self.sendNegativeResponse(tag, 'Mailbox cannot be selected')
            return

        flags = mbox.getFlags()
        self.sendUntaggedResponse(intToBytes(mbox.getMessageCount()) + b' EXISTS')
        self.sendUntaggedResponse(intToBytes(mbox.getRecentCount()) + b' RECENT')
        self.sendUntaggedResponse(b'FLAGS (' + b' '.join(flags) + b')')
        self.sendPositiveResponse(None, b'[UIDVALIDITY ' + intToBytes(mbox.getUIDValidity()) + b']')

        s = mbox.isWriteable() and b'READ-WRITE' or b'READ-ONLY'
        mbox.addListener(self)
        self.sendPositiveResponse(tag, b'[' + s + b'] ' + cmdName + b' successful')
        self.state = 'select'
        self.mbox = mbox

    auth_SELECT = ( _selectWork, arg_astring, 1, b'SELECT' )
    select_SELECT = auth_SELECT

    auth_EXAMINE = ( _selectWork, arg_astring, 0, b'EXAMINE' )
    select_EXAMINE = auth_EXAMINE


    def do_IDLE(self, tag):
        self.sendContinuationRequest(None)
        self.parseTag = tag
        self.lastState = self.parseState
        self.parseState = 'idle'


    def parse_idle(self, *args):
        self.parseState = self.lastState
        del self.lastState
        self.sendPositiveResponse(self.parseTag, b"IDLE terminated")
        del self.parseTag

    select_IDLE = ( do_IDLE, )
    auth_IDLE = select_IDLE


    def do_CREATE(self, tag, name):
        name = self._parseMbox(name)
        try:
            result = self.account.create(name)
        except MailboxException as c:
            self.sendNegativeResponse(tag, networkString(str(c)))
        except:
            self.sendBadResponse(tag, b"Server error encountered while creating mailbox")
            log.err()
        else:
            if result:
                self.sendPositiveResponse(tag, b'Mailbox created')
            else:
                self.sendNegativeResponse(tag, b'Mailbox not created')

    auth_CREATE = (do_CREATE, arg_astring)
    select_CREATE = auth_CREATE


    def do_DELETE(self, tag, name):
        name = self._parseMbox(name)
        if name.lower() == 'inbox':
            self.sendNegativeResponse(tag, b'You cannot delete the inbox')
            return
        try:
            self.account.delete(name)
        except MailboxException as m:
            self.sendNegativeResponse(tag, networkString(str(m)))
        except:
            self.sendBadResponse(tag, b"Server error encountered while deleting mailbox")
            log.err()
        else:
            self.sendPositiveResponse(tag, 'Mailbox deleted')

    auth_DELETE = (do_DELETE, arg_astring)
    select_DELETE = auth_DELETE


    def do_RENAME(self, tag, oldname, newname):
        oldname, newname = [self._parseMbox(n) for n in (oldname, newname)]
        if oldname.lower() == 'inbox' or newname.lower() == 'inbox':
            self.sendNegativeResponse(tag, b'You cannot rename the inbox, or rename another mailbox to inbox.')
            return
        try:
            self.account.rename(oldname, newname)
        except TypeError:
            self.sendBadResponse(tag, b'Invalid command syntax')
        except MailboxException as m:
            self.sendNegativeResponse(tag, networkString(str(m)))
        except:
            self.sendBadResponse(tag, b"Server error encountered while renaming mailbox")
            log.err()
        else:
            self.sendPositiveResponse(tag, 'Mailbox renamed')

    auth_RENAME = (do_RENAME, arg_astring, arg_astring)
    select_RENAME = auth_RENAME


    def do_SUBSCRIBE(self, tag, name):
        name = self._parseMbox(name)
        try:
            self.account.subscribe(name)
        except MailboxException as m:
            self.sendNegativeResponse(tag, networkString(str(m)))
        except:
            self.sendBadResponse(tag, b"Server error encountered while subscribing to mailbox")
            log.err()
        else:
            self.sendPositiveResponse(tag, b'Subscribed')

    auth_SUBSCRIBE = (do_SUBSCRIBE, arg_astring)
    select_SUBSCRIBE = auth_SUBSCRIBE


    def do_UNSUBSCRIBE(self, tag, name):
        name = self._parseMbox(name)
        try:
            self.account.unsubscribe(name)
        except MailboxException as m:
            self.sendNegativeResponse(tag, networkString(str(m)))
        except:
            self.sendBadResponse(tag, b"Server error encountered while unsubscribing from mailbox")
            log.err()
        else:
            self.sendPositiveResponse(tag, b'Unsubscribed')

    auth_UNSUBSCRIBE = (do_UNSUBSCRIBE, arg_astring)
    select_UNSUBSCRIBE = auth_UNSUBSCRIBE


    def _listWork(self, tag, ref, mbox, sub, cmdName):
        mbox = self._parseMbox(mbox)
        maybeDeferred(self.account.listMailboxes, ref, mbox
            ).addCallback(self._cbListWork, tag, sub, cmdName
            ).addErrback(self._ebListWork, tag
            )


    def _cbListWork(self, mailboxes, tag, sub, cmdName):
        for (name, box) in mailboxes:
            if not sub or self.account.isSubscribed(name):
                flags = box.getFlags()
                delim = box.getHierarchicalDelimiter()
                resp = (DontQuoteMe(cmdName), map(DontQuoteMe, flags), delim, name.encode('imap4-utf-7'))
                self.sendUntaggedResponse(collapseNestedLists(resp))
        self.sendPositiveResponse(tag, cmdName + b' completed')


    def _ebListWork(self, failure, tag):
        self.sendBadResponse(tag, b"Server error encountered while listing mailboxes.")
        log.err(failure)

    auth_LIST = (_listWork, arg_astring, arg_astring, 0, 'LIST')
    select_LIST = auth_LIST

    auth_LSUB = (_listWork, arg_astring, arg_astring, 1, 'LSUB')
    select_LSUB = auth_LSUB


    def do_STATUS(self, tag, mailbox, names):
        mailbox = self._parseMbox(mailbox)
        maybeDeferred(self.account.select, mailbox, 0
            ).addCallback(self._cbStatusGotMailbox, tag, mailbox, names
            ).addErrback(self._ebStatusGotMailbox, tag
            )


    def _cbStatusGotMailbox(self, mbox, tag, mailbox, names):
        if mbox:
            maybeDeferred(mbox.requestStatus, names).addCallbacks(
                self.__cbStatus, self.__ebStatus,
                (tag, mailbox), None, (tag, mailbox), None
            )
        else:
            self.sendNegativeResponse(tag, "Could not open mailbox")


    def _ebStatusGotMailbox(self, failure, tag):
        self.sendBadResponse(tag, b"Server error encountered while opening mailbox.")
        log.err(failure)

    auth_STATUS = (do_STATUS, arg_astring, arg_plist)
    select_STATUS = auth_STATUS


    def __cbStatus(self, status, tag, box):
        line = ' '.join(['%s %s' % x for x in status.items()])
        self.sendUntaggedResponse(b'STATUS ' + box.encode('imap4-utf-7') + b' ('+ line + b')')
        self.sendPositiveResponse(tag, b'STATUS complete')


    def __ebStatus(self, failure, tag, box):
        self.sendBadResponse(tag, b'STATUS '+ box + b' failed: ' +
                             networkString(str(failure.value)))


    def do_APPEND(self, tag, mailbox, flags, date, message):
        mailbox = self._parseMbox(mailbox)
        maybeDeferred(self.account.select, mailbox
            ).addCallback(self._cbAppendGotMailbox, tag, flags, date, message
            ).addErrback(self._ebAppendGotMailbox, tag
            )


    def _cbAppendGotMailbox(self, mbox, tag, flags, date, message):
        if not mbox:
            self.sendNegativeResponse(tag, '[TRYCREATE] No such mailbox')
            return

        d = mbox.addMessage(message, flags, date)
        d.addCallback(self.__cbAppend, tag, mbox)
        d.addErrback(self.__ebAppend, tag)


    def _ebAppendGotMailbox(self, failure, tag):
        self.sendBadResponse(tag, b"Server error encountered while opening mailbox.")
        log.err(failure)

    auth_APPEND = (do_APPEND, arg_astring, opt_plist, opt_datetime,
                   arg_literal)
    select_APPEND = auth_APPEND


    def __cbAppend(self, result, tag, mbox):
        self.sendUntaggedResponse(intToBytes(mbox.getMessageCount()) + b' EXISTS')
        self.sendPositiveResponse(tag, 'APPEND complete')


    def __ebAppend(self, failure, tag):
        self.sendBadResponse(tag, b'APPEND failed: ' +
                             networkString(str(failure.value)))


    def do_CHECK(self, tag):
        d = self.checkpoint()
        if d is None:
            self.__cbCheck(None, tag)
        else:
            d.addCallbacks(
                self.__cbCheck,
                self.__ebCheck,
                callbackArgs=(tag,),
                errbackArgs=(tag,)
            )
    select_CHECK = (do_CHECK,)


    def __cbCheck(self, result, tag):
        self.sendPositiveResponse(tag, b'CHECK completed')


    def __ebCheck(self, failure, tag):
        self.sendBadResponse(tag, b'CHECK failed: ' +
                             networkString(str(failure.value)))


    def checkpoint(self):
        """
        Called when the client issues a CHECK command.

        This should perform any checkpoint operations required by the server.
        It may be a long running operation, but may not block.  If it returns
        a deferred, the client will only be informed of success (or failure)
        when the deferred's callback (or errback) is invoked.
        """
        return None


    def do_CLOSE(self, tag):
        d = None
        if self.mbox.isWriteable():
            d = maybeDeferred(self.mbox.expunge)
        cmbx = ICloseableMailbox(self.mbox, None)
        if cmbx is not None:
            if d is not None:
                d.addCallback(lambda result: cmbx.close())
            else:
                d = maybeDeferred(cmbx.close)
        if d is not None:
            d.addCallbacks(self.__cbClose, self.__ebClose, (tag,), None, (tag,), None)
        else:
            self.__cbClose(None, tag)

    select_CLOSE = (do_CLOSE,)


    def __cbClose(self, result, tag):
        self.sendPositiveResponse(tag, b'CLOSE completed')
        self.mbox.removeListener(self)
        self.mbox = None
        self.state = 'auth'


    def __ebClose(self, failure, tag):
        self.sendBadResponse(tag, b'CLOSE failed: ' +
                             networkString(str(failure.value)))


    def do_EXPUNGE(self, tag):
        if self.mbox.isWriteable():
            maybeDeferred(self.mbox.expunge).addCallbacks(
                self.__cbExpunge, self.__ebExpunge, (tag,), None, (tag,), None
            )
        else:
            self.sendNegativeResponse(tag, b'EXPUNGE ignored on read-only mailbox')

    select_EXPUNGE = (do_EXPUNGE,)


    def __cbExpunge(self, result, tag):
        for e in result:
            self.sendUntaggedResponse(intToBytes(e) + b' EXPUNGE')
        self.sendPositiveResponse(tag, b'EXPUNGE completed')


    def __ebExpunge(self, failure, tag):
        self.sendBadResponse(tag, b'EXPUNGE failed: ' +
                             networkString(str(failure.value)))
        log.err(failure)


    def do_SEARCH(self, tag, charset, query, uid=0):
        sm = ISearchableMailbox(self.mbox, None)
        if sm is not None:
            maybeDeferred(sm.search, query, uid=uid
                          ).addCallback(self.__cbSearch, tag, self.mbox, uid
                          ).addErrback(self.__ebSearch, tag)
        else:
            # that's not the ideal way to get all messages, there should be a
            # method on mailboxes that gives you all of them
            s = parseIdList(b'1:*')
            maybeDeferred(self.mbox.fetch, s, uid=uid
                          ).addCallback(self.__cbManualSearch,
                                        tag, self.mbox, query, uid
                          ).addErrback(self.__ebSearch, tag)

    select_SEARCH = (do_SEARCH, opt_charset, arg_searchkeys)


    def __cbSearch(self, result, tag, mbox, uid):
        if uid:
            result = map(mbox.getUID, result)
        ids = b' '.join([str(i) for i in result])
        self.sendUntaggedResponse(b'SEARCH ' + ids)
        self.sendPositiveResponse(tag, b'SEARCH completed')


    def __cbManualSearch(self, result, tag, mbox, query, uid,
                         searchResults=None):
        """
        Apply the search filter to a set of messages. Send the response to the
        client.

        @type result: L{list} of L{tuple} of (L{int}, provider of
            L{imap4.IMessage})
        @param result: A list two tuples of messages with their sequence ids,
            sorted by the ids in descending order.

        @type tag: L{str}
        @param tag: A command tag.

        @type mbox: Provider of L{imap4.IMailbox}
        @param mbox: The searched mailbox.

        @type query: L{list}
        @param query: A list representing the parsed form of the search query.

        @param uid: A flag indicating whether the search is over message
            sequence numbers or UIDs.

        @type searchResults: L{list}
        @param searchResults: The search results so far or L{None} if no
            results yet.
        """
        if searchResults is None:
            searchResults = []
        i = 0

        # result is a list of tuples (sequenceId, Message)
        lastSequenceId = result and result[-1][0]
        lastMessageId = result and result[-1][1].getUID()
        for (i, (msgId, msg)) in list(zip(range(5), result)):
            # searchFilter and singleSearchStep will mutate the query.  Dang.
            # Copy it here or else things will go poorly for subsequent
            # messages.
            if self._searchFilter(copy.deepcopy(query), msgId, msg,
                                  lastSequenceId, lastMessageId):
                if uid:
                    searchResults.append(intToBytes(msg.getUID()))
                else:
                    searchResults.append(intToBytes(msgId))

        if i == 4:
            from twisted.internet import reactor
            reactor.callLater(
                0, self.__cbManualSearch, list(result[5:]), tag, mbox, query, uid,
                searchResults)
        else:
            if searchResults:
                self.sendUntaggedResponse(b'SEARCH ' + b' '.join(searchResults))
            self.sendPositiveResponse(tag, b'SEARCH completed')


    def _searchFilter(self, query, id, msg, lastSequenceId, lastMessageId):
        """
        Pop search terms from the beginning of C{query} until there are none
        left and apply them to the given message.

        @param query: A list representing the parsed form of the search query.

        @param id: The sequence number of the message being checked.

        @param msg: The message being checked.

        @type lastSequenceId: L{int}
        @param lastSequenceId: The highest sequence number of any message in
            the mailbox being searched.

        @type lastMessageId: L{int}
        @param lastMessageId: The highest UID of any message in the mailbox
            being searched.

        @return: Boolean indicating whether all of the query terms match the
            message.
        """
        while query:
            if not self._singleSearchStep(query, id, msg,
                                          lastSequenceId, lastMessageId):
                return False
        return True


    def _singleSearchStep(self, query, msgId, msg, lastSequenceId, lastMessageId):
        """
        Pop one search term from the beginning of C{query} (possibly more than
        one element) and return whether it matches the given message.

        @param query: A list representing the parsed form of the search query.

        @param msgId: The sequence number of the message being checked.

        @param msg: The message being checked.

        @param lastSequenceId: The highest sequence number of any message in
            the mailbox being searched.

        @param lastMessageId: The highest UID of any message in the mailbox
            being searched.

        @return: Boolean indicating whether the query term matched the message.
        """

        q = query.pop(0)
        if isinstance(q, list):
            if not self._searchFilter(q, msgId, msg,
                                      lastSequenceId, lastMessageId):
                return False
        else:
            c = q.upper()
            if not c[:1].isalpha():
                # A search term may be a word like ALL, ANSWERED, BCC, etc (see
                # below) or it may be a message sequence set.  Here we
                # recognize a message sequence set "N:M".
                messageSet = parseIdList(c, lastSequenceId)
                return msgId in messageSet
            else:
                f = getattr(self, 'search_' + nativeString(c), None)
                if f is None:
                    raise IllegalQueryError("Invalid search command %s" % nativeString(c))

                if c in self._requiresLastMessageInfo:
                    result = f(query, msgId, msg, (lastSequenceId,
                                                   lastMessageId))
                else:
                    result = f(query, msgId, msg)

                if not result:
                    return False
        return True


    def search_ALL(self, query, id, msg):
        """
        Returns C{True} if the message matches the ALL search key (always).

        @type query: A L{list} of L{str}
        @param query: A list representing the parsed query string.

        @type id: L{int}
        @param id: The sequence number of the message being checked.

        @type msg: Provider of L{imap4.IMessage}
        """
        return True


    def search_ANSWERED(self, query, id, msg):
        """
        Returns C{True} if the message has been answered.

        @type query: A L{list} of L{str}
        @param query: A list representing the parsed query string.

        @type id: L{int}
        @param id: The sequence number of the message being checked.

        @type msg: Provider of L{imap4.IMessage}
        """
        return '\\Answered' in msg.getFlags()


    def search_BCC(self, query, id, msg):
        """
        Returns C{True} if the message has a BCC address matching the query.

        @type query: A L{list} of L{str}
        @param query: A list whose first element is a BCC L{str}

        @type id: L{int}
        @param id: The sequence number of the message being checked.

        @type msg: Provider of L{imap4.IMessage}
        """
        bcc = msg.getHeaders(False, 'bcc').get('bcc', '')
        return bcc.lower().find(query.pop(0).lower()) != -1


    def search_BEFORE(self, query, id, msg):
        date = parseTime(query.pop(0))
        return email.utils.parsedate(msg.getInternalDate()) < date


    def search_BODY(self, query, id, msg):
        body = query.pop(0).lower()
        return text.strFile(body, msg.getBodyFile(), False)


    def search_CC(self, query, id, msg):
        cc = msg.getHeaders(False, 'cc').get('cc', '')
        return cc.lower().find(query.pop(0).lower()) != -1


    def search_DELETED(self, query, id, msg):
        return '\\Deleted' in msg.getFlags()


    def search_DRAFT(self, query, id, msg):
        return '\\Draft' in msg.getFlags()


    def search_FLAGGED(self, query, id, msg):
        return '\\Flagged' in msg.getFlags()


    def search_FROM(self, query, id, msg):
        fm = msg.getHeaders(False, 'from').get('from', '')
        return fm.lower().find(query.pop(0).lower()) != -1


    def search_HEADER(self, query, id, msg):
        hdr = query.pop(0).lower()
        hdr = msg.getHeaders(False, hdr).get(hdr, '')
        return hdr.lower().find(query.pop(0).lower()) != -1


    def search_KEYWORD(self, query, id, msg):
        query.pop(0)
        return False


    def search_LARGER(self, query, id, msg):
        return int(query.pop(0)) < msg.getSize()


    def search_NEW(self, query, id, msg):
        return '\\Recent' in msg.getFlags() and '\\Seen' not in msg.getFlags()


    def search_NOT(self, query, id, msg, lastIDs):
        """
        Returns C{True} if the message does not match the query.

        @type query: A L{list} of L{str}
        @param query: A list representing the parsed form of the search query.

        @type id: L{int}
        @param id: The sequence number of the message being checked.

        @type msg: Provider of L{imap4.IMessage}
        @param msg: The message being checked.

        @type lastIDs: L{tuple}
        @param lastIDs: A tuple of (last sequence id, last message id).
        The I{last sequence id} is an L{int} containing the highest sequence
        number of a message in the mailbox.  The I{last message id} is an
        L{int} containing the highest UID of a message in the mailbox.
        """
        (lastSequenceId, lastMessageId) = lastIDs
        return not self._singleSearchStep(query, id, msg,
                                          lastSequenceId, lastMessageId)


    def search_OLD(self, query, id, msg):
        return '\\Recent' not in msg.getFlags()


    def search_ON(self, query, id, msg):
        date = parseTime(query.pop(0))
        return email.utils.parsedate(msg.getInternalDate()) == date


    def search_OR(self, query, id, msg, lastIDs):
        """
        Returns C{True} if the message matches any of the first two query
        items.

        @type query: A L{list} of L{str}
        @param query: A list representing the parsed form of the search query.

        @type id: L{int}
        @param id: The sequence number of the message being checked.

        @type msg: Provider of L{imap4.IMessage}
        @param msg: The message being checked.

        @type lastIDs: L{tuple}
        @param lastIDs: A tuple of (last sequence id, last message id).
        The I{last sequence id} is an L{int} containing the highest sequence
        number of a message in the mailbox.  The I{last message id} is an
        L{int} containing the highest UID of a message in the mailbox.
        """
        (lastSequenceId, lastMessageId) = lastIDs
        a = self._singleSearchStep(query, id, msg,
                                   lastSequenceId, lastMessageId)
        b = self._singleSearchStep(query, id, msg,
                                   lastSequenceId, lastMessageId)
        return a or b


    def search_RECENT(self, query, id, msg):
        return '\\Recent' in msg.getFlags()


    def search_SEEN(self, query, id, msg):
        return '\\Seen' in msg.getFlags()


    def search_SENTBEFORE(self, query, id, msg):
        """
        Returns C{True} if the message date is earlier than the query date.

        @type query: A L{list} of L{str}
        @param query: A list whose first element starts with a stringified date
            that is a fragment of an L{imap4.Query()}. The date must be in the
            format 'DD-Mon-YYYY', for example '03-March-2003' or '03-Mar-2003'.

        @type id: L{int}
        @param id: The sequence number of the message being checked.

        @type msg: Provider of L{imap4.IMessage}
        """
        date = msg.getHeaders(False, 'date').get('date', '')
        date = email.utils.parsedate(date)
        return date < parseTime(query.pop(0))


    def search_SENTON(self, query, id, msg):
        """
        Returns C{True} if the message date is the same as the query date.

        @type query: A L{list} of L{str}
        @param query: A list whose first element starts with a stringified date
            that is a fragment of an L{imap4.Query()}. The date must be in the
            format 'DD-Mon-YYYY', for example '03-March-2003' or '03-Mar-2003'.

        @type msg: Provider of L{imap4.IMessage}
        """
        date = msg.getHeaders(False, 'date').get('date', '')
        date = email.utils.parsedate(date)
        return date[:3] == parseTime(query.pop(0))[:3]


    def search_SENTSINCE(self, query, id, msg):
        """
        Returns C{True} if the message date is later than the query date.

        @type query: A L{list} of L{str}
        @param query: A list whose first element starts with a stringified date
            that is a fragment of an L{imap4.Query()}. The date must be in the
            format 'DD-Mon-YYYY', for example '03-March-2003' or '03-Mar-2003'.

        @type msg: Provider of L{imap4.IMessage}
        """
        date = msg.getHeaders(False, 'date').get('date', '')
        date = email.utils.parsedate(date)
        return date > parseTime(query.pop(0))


    def search_SINCE(self, query, id, msg):
        date = parseTime(query.pop(0))
        return email.utils.parsedate(msg.getInternalDate()) > date


    def search_SMALLER(self, query, id, msg):
        return int(query.pop(0)) > msg.getSize()


    def search_SUBJECT(self, query, id, msg):
        subj = msg.getHeaders(False, 'subject').get('subject', '')
        return subj.lower().find(query.pop(0).lower()) != -1


    def search_TEXT(self, query, id, msg):
        # XXX - This must search headers too
        body = query.pop(0).lower()
        return text.strFile(body, msg.getBodyFile(), False)


    def search_TO(self, query, id, msg):
        to = msg.getHeaders(False, 'to').get('to', '')
        return to.lower().find(query.pop(0).lower()) != -1


    def search_UID(self, query, id, msg, lastIDs):
        """
        Returns C{True} if the message UID is in the range defined by the
        search query.

        @type query: A L{list} of L{str}
        @param query: A list representing the parsed form of the search
            query. Its first element should be a L{str} that can be interpreted
            as a sequence range, for example '2:4,5:*'.

        @type id: L{int}
        @param id: The sequence number of the message being checked.

        @type msg: Provider of L{imap4.IMessage}
        @param msg: The message being checked.

        @type lastIDs: L{tuple}
        @param lastIDs: A tuple of (last sequence id, last message id).
        The I{last sequence id} is an L{int} containing the highest sequence
        number of a message in the mailbox.  The I{last message id} is an
        L{int} containing the highest UID of a message in the mailbox.
        """
        (lastSequenceId, lastMessageId) = lastIDs
        c = query.pop(0)
        m = parseIdList(c, lastMessageId)
        return msg.getUID() in m


    def search_UNANSWERED(self, query, id, msg):
        return '\\Answered' not in msg.getFlags()


    def search_UNDELETED(self, query, id, msg):
        return '\\Deleted' not in msg.getFlags()


    def search_UNDRAFT(self, query, id, msg):
        return '\\Draft' not in msg.getFlags()


    def search_UNFLAGGED(self, query, id, msg):
        return '\\Flagged' not in msg.getFlags()


    def search_UNKEYWORD(self, query, id, msg):
        query.pop(0)
        return False


    def search_UNSEEN(self, query, id, msg):
        return '\\Seen' not in msg.getFlags()


    def __ebSearch(self, failure, tag):
        self.sendBadResponse(tag, b'SEARCH failed: ' +
                             networkString(str(failure.value)))
        log.err(failure)


    def do_FETCH(self, tag, messages, query, uid=0):
        if query:
            self._oldTimeout = self.setTimeout(None)
            maybeDeferred(self.mbox.fetch, messages, uid=uid
                ).addCallback(iter
                ).addCallback(self.__cbFetch, tag, query, uid
                ).addErrback(self.__ebFetch, tag
                )
        else:
            self.sendPositiveResponse(tag, b'FETCH complete')

    select_FETCH = (do_FETCH, arg_seqset, arg_fetchatt)


    def __cbFetch(self, results, tag, query, uid):
        if self.blocked is None:
            self.blocked = []
        try:
            id, msg = next(results)
        except StopIteration:
            # The idle timeout was suspended while we delivered results,
            # restore it now.
            self.setTimeout(self._oldTimeout)
            del self._oldTimeout

            # All results have been processed, deliver completion notification.

            # It's important to run this *after* resetting the timeout to "rig
            # a race" in some test code. writing to the transport will
            # synchronously call test code, which synchronously loses the
            # connection, calling our connectionLost method, which cancels the
            # timeout. We want to make sure that timeout is cancelled *after*
            # we reset it above, so that the final state is no timed
            # calls. This avoids reactor uncleanliness errors in the test
            # suite.
            # XXX: Perhaps loopback should be fixed to not call the user code
            # synchronously in transport.write?
            self.sendPositiveResponse(tag, b'FETCH completed')

            # Instance state is now consistent again (ie, it is as though
            # the fetch command never ran), so allow any pending blocked
            # commands to execute.
            self._unblock()
        else:
            self.spewMessage(id, msg, query, uid
                ).addCallback(lambda _: self.__cbFetch(results, tag, query, uid)
                ).addErrback(self.__ebSpewMessage
                )


    def __ebSpewMessage(self, failure):
        # This indicates a programming error.
        # There's no reliable way to indicate anything to the client, since we
        # may have already written an arbitrary amount of data in response to
        # the command.
        log.err(failure)
        self.transport.loseConnection()


    def spew_envelope(self, id, msg, _w=None, _f=None):
        if _w is None:
            _w = self.transport.write
        _w(b'ENVELOPE ' + collapseNestedLists([getEnvelope(msg)]))


    def spew_flags(self, id, msg, _w=None, _f=None):
        if _w is None:
            _w = self.transport.write
        _w(b'FLAGS ' + b'(' + b' '.join(msg.getFlags()) + b')')


    def spew_internaldate(self, id, msg, _w=None, _f=None):
        if _w is None:
            _w = self.transport.write
        idate = msg.getInternalDate()
        ttup = email.utils.parsedate_tz(idate)
        if ttup is None:
            log.msg("%d:%r: unpareseable internaldate: %r" % (id, msg, idate))
            raise IMAP4Exception("Internal failure generating INTERNALDATE")

        # need to specify the month manually, as strftime depends on locale
        strdate = time.strftime("%d-%%s-%Y %H:%M:%S ", ttup[:9])
        odate = strdate % (_MONTH_NAMES[ttup[1]],)
        if ttup[9] is None:
            odate = odate + "+0000"
        else:
            if ttup[9] >= 0:
                sign = "+"
            else:
                sign = "-"
            odate = odate + sign + str(((abs(ttup[9]) // 3600) * 100 + (abs(ttup[9]) % 3600) // 60)).zfill(4)
        _w(b'INTERNALDATE ' + _quote(odate))


    def spew_rfc822header(self, id, msg, _w=None, _f=None):
        if _w is None:
            _w = self.transport.write
        hdrs = _formatHeaders(msg.getHeaders(True))
        _w(b'RFC822.HEADER ' + _literal(hdrs))


    def spew_rfc822text(self, id, msg, _w=None, _f=None):
        if _w is None:
            _w = self.transport.write
        _w(b'RFC822.TEXT ')
        _f()
        return FileProducer(msg.getBodyFile()
            ).beginProducing(self.transport
            )


    def spew_rfc822size(self, id, msg, _w=None, _f=None):
        if _w is None:
            _w = self.transport.write
        _w(b'RFC822.SIZE ' + str(msg.getSize()))


    def spew_rfc822(self, id, msg, _w=None, _f=None):
        if _w is None:
            _w = self.transport.write
        _w(b'RFC822 ')
        _f()
        mf = IMessageFile(msg, None)
        if mf is not None:
            return FileProducer(mf.open()
                ).beginProducing(self.transport
                )
        return MessageProducer(msg, None, self._scheduler
            ).beginProducing(self.transport
            )


    def spew_uid(self, id, msg, _w=None, _f=None):
        if _w is None:
            _w = self.transport.write
        _w(b'UID ' + str(msg.getUID()))


    def spew_bodystructure(self, id, msg, _w=None, _f=None):
        _w(b'BODYSTRUCTURE ' + collapseNestedLists([getBodyStructure(msg, True)]))


    def spew_body(self, part, id, msg, _w=None, _f=None):
        if _w is None:
            _w = self.transport.write
        for p in part.part:
            if msg.isMultipart():
                msg = msg.getSubPart(p)
            elif p > 0:
                # Non-multipart messages have an implicit first part but no
                # other parts - reject any request for any other part.
                raise TypeError("Requested subpart of non-multipart message")

        if part.header:
            hdrs = msg.getHeaders(part.header.negate, *part.header.fields)
            hdrs = _formatHeaders(hdrs)
            _w(part.__bytes__() + b' ' + _literal(hdrs))
        elif part.text:
            _w(part.__bytes__() + b' ')
            _f()
            return FileProducer(msg.getBodyFile()
                ).beginProducing(self.transport
                )
        elif part.mime:
            hdrs = _formatHeaders(msg.getHeaders(True))
            _w(part.__bytes__() + b' ' + _literal(hdrs))
        elif part.empty:
            _w(part.__bytes__() + b' ')
            _f()
            if part.part:
                return FileProducer(msg.getBodyFile()
                    ).beginProducing(self.transport
                    )
            else:
                mf = IMessageFile(msg, None)
                if mf is not None:
                    return FileProducer(mf.open()).beginProducing(self.transport)
                return MessageProducer(msg, None, self._scheduler).beginProducing(self.transport)

        else:
            _w(b'BODY ' + collapseNestedLists([getBodyStructure(msg)]))


    def spewMessage(self, id, msg, query, uid):
        wbuf = WriteBuffer(self.transport)
        write = wbuf.write
        flush = wbuf.flush
        def start():
            write(b'* %d FETCH (' % (id,))
        def finish():
            write(b')\r\n')
        def space():
            write(b' ')

        def spew():
            seenUID = False
            start()
            for part in query:
                if part.type == b'uid':
                    seenUID = True
                if part.type == b'body':
                    yield self.spew_body(part, id, msg, write, flush)
                else:
                    f = getattr(self, 'spew_' + part.type)
                    yield f(id, msg, write, flush)
                if part is not query[-1]:
                    space()
            if uid and not seenUID:
                space()
                yield self.spew_uid(id, msg, write, flush)
            finish()
            flush()
        return self._scheduler(spew())


    def __ebFetch(self, failure, tag):
        self.setTimeout(self._oldTimeout)
        del self._oldTimeout
        log.err(failure)
        self.sendBadResponse(tag, b'FETCH failed: ' +
                             networkString(str(failure.value)))


    def do_STORE(self, tag, messages, mode, flags, uid=0):
        mode = mode.upper()
        silent = mode.endswith(b'SILENT')
        if mode.startswith(b'+'):
            mode = 1
        elif mode.startswith(b'-'):
            mode = -1
        else:
            mode = 0

        maybeDeferred(self.mbox.store, messages, flags, mode, uid=uid).addCallbacks(
            self.__cbStore, self.__ebStore, (tag, self.mbox, uid, silent), None, (tag,), None
        )

    select_STORE = (do_STORE, arg_seqset, arg_atom, arg_flaglist)


    def __cbStore(self, result, tag, mbox, uid, silent):
        if result and not silent:
            for (k, v) in result.items():
                if uid:
                    uidstr = b' UID ' + intToBytes(mbox.getUID(k))
                else:
                    uidstr = b''
                self.sendUntaggedResponse(intToBytes(k) +
                                          b' FETCH (FLAGS ('+ b' '.join(v) + b')' +
                                          uidstr + b')')
        self.sendPositiveResponse(tag, b'STORE completed')


    def __ebStore(self, failure, tag):
        self.sendBadResponse(tag, b'Server error: ' +
                             networkString(str(failure.value)))


    def do_COPY(self, tag, messages, mailbox, uid=0):
        mailbox = self._parseMbox(mailbox)
        maybeDeferred(self.account.select, mailbox
            ).addCallback(self._cbCopySelectedMailbox, tag, messages, mailbox, uid
            ).addErrback(self._ebCopySelectedMailbox, tag
            )
    select_COPY = (do_COPY, arg_seqset, arg_astring)


    def _cbCopySelectedMailbox(self, mbox, tag, messages, mailbox, uid):
        if not mbox:
            self.sendNegativeResponse(tag, 'No such mailbox: ' + mailbox)
        else:
            maybeDeferred(self.mbox.fetch, messages, uid
                ).addCallback(self.__cbCopy, tag, mbox
                ).addCallback(self.__cbCopied, tag, mbox
                ).addErrback(self.__ebCopy, tag
                )


    def _ebCopySelectedMailbox(self, failure, tag):
        self.sendBadResponse(tag, b'Server error: ' +
                             networkString(str(failure.value)))


    def __cbCopy(self, messages, tag, mbox):
        # XXX - This should handle failures with a rollback or something
        addedDeferreds = []

        fastCopyMbox = IMessageCopier(mbox, None)
        for (id, msg) in messages:
            if fastCopyMbox is not None:
                d = maybeDeferred(fastCopyMbox.copy, msg)
                addedDeferreds.append(d)
                continue

            # XXX - The following should be an implementation of IMessageCopier.copy
            # on an IMailbox->IMessageCopier adapter.

            flags = msg.getFlags()
            date = msg.getInternalDate()

            body = IMessageFile(msg, None)
            if body is not None:
                bodyFile = body.open()
                d = maybeDeferred(mbox.addMessage, bodyFile, flags, date)
            else:
                def rewind(f):
                    f.seek(0)
                    return f
                buffer = tempfile.TemporaryFile()
                d = MessageProducer(msg, buffer, self._scheduler
                    ).beginProducing(None
                    ).addCallback(lambda _, b=buffer, f=flags, d=date: mbox.addMessage(rewind(b), f, d)
                    )
            addedDeferreds.append(d)
        return defer.DeferredList(addedDeferreds)


    def __cbCopied(self, deferredIds, tag, mbox):
        ids = []
        failures = []
        for (status, result) in deferredIds:
            if status:
                ids.append(result)
            else:
                failures.append(result.value)
        if failures:
            self.sendNegativeResponse(tag, '[ALERT] Some messages were not copied')
        else:
            self.sendPositiveResponse(tag, b'COPY completed')


    def __ebCopy(self, failure, tag):
        self.sendBadResponse(tag, b'COPY failed:' +
                             networkString(str(failure.value)))
        log.err(failure)


    def do_UID(self, tag, command, line):
        command = command.upper()

        if command not in ('COPY', 'FETCH', 'STORE', 'SEARCH'):
            raise IllegalClientResponse(command)

        self.dispatchCommand(tag, command, line, uid=1)

    select_UID = (do_UID, arg_atom, arg_line)


    #
    # IMailboxListener implementation
    #
    def modeChanged(self, writeable):
        if writeable:
            self.sendUntaggedResponse(message=b'[READ-WRITE]', async=True)
        else:
            self.sendUntaggedResponse(message=b'[READ-ONLY]', async=True)


    def flagsChanged(self, newFlags):
        for (mId, flags) in newFlags.items():
            msg = intToBytes(mId) + b' FETCH (FLAGS (' +b' '.join(flags) + b'))'
            self.sendUntaggedResponse(msg, async=True)


    def newMessages(self, exists, recent):
        if exists is not None:
            self.sendUntaggedResponse(intToBytes(exists) + b' EXISTS', async=True)
        if recent is not None:
            self.sendUntaggedResponse(intToBytes(recent) + b' RECENT', async=True)


TIMEOUT_ERROR = error.TimeoutError()

@implementer(IMailboxListener)
class IMAP4Client(basic.LineReceiver, policies.TimeoutMixin):
    """IMAP4 client protocol implementation

    @ivar state: A string representing the state the connection is currently
    in.
    """
    tags = None
    waiting = None
    queued = None
    tagID = 1
    state = None

    startedTLS = False

    # Number of seconds to wait before timing out a connection.
    # If the number is <= 0 no timeout checking will be performed.
    timeout = 0

    # Capabilities are not allowed to change during the session
    # So cache the first response and use that for all later
    # lookups
    _capCache = None

    _memoryFileLimit = 1024 * 1024 * 10

    # Authentication is pluggable.  This maps names to IClientAuthentication
    # objects.
    authenticators = None

    STATUS_CODES = ('OK', 'NO', 'BAD', 'PREAUTH', 'BYE')

    STATUS_TRANSFORMATIONS = {
        'MESSAGES': int, 'RECENT': int, 'UNSEEN': int
    }

    context = None

    def __init__(self, contextFactory = None):
        self.tags = {}
        self.queued = []
        self.authenticators = {}
        self.context = contextFactory

        self._tag = None
        self._parts = None
        self._lastCmd = None


    def registerAuthenticator(self, auth):
        """
        Register a new form of authentication

        When invoking the authenticate() method of IMAP4Client, the first
        matching authentication scheme found will be used.  The ordering is
        that in which the server lists support authentication schemes.

        @type auth: Implementor of C{IClientAuthentication}
        @param auth: The object to use to perform the client
        side of this authentication scheme.
        """
        self.authenticators[auth.getName().upper()] = auth


    def rawDataReceived(self, data):
        if self.timeout > 0:
            self.resetTimeout()

        self._pendingSize -= len(data)
        if self._pendingSize > 0:
            self._pendingBuffer.write(data)
        else:
            passon = ''
            if self._pendingSize < 0:
                data, passon = data[:self._pendingSize], data[self._pendingSize:]
            self._pendingBuffer.write(data)
            rest = self._pendingBuffer
            self._pendingBuffer = None
            self._pendingSize = None
            rest.seek(0, 0)
            self._parts.append(rest.read())
            self.setLineMode(passon.lstrip('\r\n'))

#    def sendLine(self, line):
#        print 'S:', repr(line)
#        return basic.LineReceiver.sendLine(self, line)


    def _setupForLiteral(self, rest, octets):
        self._pendingBuffer = self.messageFile(octets)
        self._pendingSize = octets
        if self._parts is None:
            self._parts = [rest, '\r\n']
        else:
            self._parts.extend([rest, '\r\n'])
        self.setRawMode()


    def connectionMade(self):
        if self.timeout > 0:
            self.setTimeout(self.timeout)


    def connectionLost(self, reason):
        """
        We are no longer connected
        """
        if self.timeout > 0:
            self.setTimeout(None)
        if self.queued is not None:
            queued = self.queued
            self.queued = None
            for cmd in queued:
                cmd.defer.errback(reason)
        if self.tags is not None:
            tags = self.tags
            self.tags = None
            for cmd in tags.values():
                if cmd is not None and cmd.defer is not None:
                    cmd.defer.errback(reason)


    def lineReceived(self, line):
        """
        Attempt to parse a single line from the server.

        @type line: L{bytes}
        @param line: The line from the server, without the line delimiter.

        @raise IllegalServerResponse: If the line or some part of the line
            does not represent an allowed message from the server at this time.
        """
#        print('C: ' + repr(line))
        if self.timeout > 0:
            self.resetTimeout()

        lastPart = line.rfind(b'{')
        if lastPart != -1:
            lastPart = line[lastPart + 1:]
            if lastPart.endswith(b'}'):
                # It's a literal a-comin' in
                try:
                    octets = int(lastPart[:-1])
                except ValueError:
                    raise IllegalServerResponse(line)
                if self._parts is None:
                    self._tag, parts = line.split(None, 1)
                else:
                    parts = line
                self._setupForLiteral(parts, octets)
                return

        if self._parts is None:
            # It isn't a literal at all
            self._regularDispatch(line)
        else:
            # If an expression is in progress, no tag is required here
            # Since we didn't find a literal indicator, this expression
            # is done.
            self._parts.append(line)
            tag, rest = self._tag, b''.join(self._parts)
            self._tag = self._parts = None
            self.dispatchCommand(tag, rest)


    def timeoutConnection(self):
        if self._lastCmd and self._lastCmd.defer is not None:
            d, self._lastCmd.defer = self._lastCmd.defer, None
            d.errback(TIMEOUT_ERROR)

        if self.queued:
            for cmd in self.queued:
                if cmd.defer is not None:
                    d, cmd.defer = cmd.defer, d
                    d.errback(TIMEOUT_ERROR)

        self.transport.loseConnection()


    def _regularDispatch(self, line):
        parts = line.split(None, 1)
        if len(parts) != 2:
            parts.append(b'')
        tag, rest = parts
        self.dispatchCommand(tag, rest)


    def messageFile(self, octets):
        """
        Create a file to which an incoming message may be written.

        @type octets: L{int}
        @param octets: The number of octets which will be written to the file

        @rtype: Any object which implements C{write(string)} and
        C{seek(int, int)}
        @return: A file-like object
        """
        if octets > self._memoryFileLimit:
            return tempfile.TemporaryFile()
        else:
            return BytesIO()


    def makeTag(self):
        tag = (u'%0.4X' % self.tagID).encode("ascii")
        self.tagID += 1
        return tag


    def dispatchCommand(self, tag, rest):
        if self.state is None:
            f = self.response_UNAUTH
        else:
            f = getattr(self, 'response_' + self.state.upper(), None)
        if f:
            try:
                f(tag, rest)
            except:
                log.err()
                self.transport.loseConnection()
        else:
            log.err("Cannot dispatch: %s, %r, %r" % (self.state, tag, rest))
            self.transport.loseConnection()


    def response_UNAUTH(self, tag, rest):
        if self.state is None:
            # Server greeting, this is
            status, rest = rest.split(None, 1)
            if status.upper() == b'OK':
                self.state = 'unauth'
            elif status.upper() == b'PREAUTH':
                self.state = 'auth'
            else:
                # XXX - This is rude.
                self.transport.loseConnection()
                raise IllegalServerResponse(tag + b' ' + rest)

            b, e = rest.find(b'['), rest.find(b']')
            if b != -1 and e != -1:
                self.serverGreeting(
                    self.__cbCapabilities(
                        ([parseNestedParens(rest[b + 1:e])], None)))
            else:
                self.serverGreeting(None)
        else:
            self._defaultHandler(tag, rest)


    def response_AUTH(self, tag, rest):
        self._defaultHandler(tag, rest)


    def _defaultHandler(self, tag, rest):
        if tag == b'*' or tag == b'+':
            if not self.waiting:
                self._extraInfo([parseNestedParens(rest)])
            else:
                cmd = self.tags[self.waiting]
                if tag == b'+':
                    cmd.continuation(rest)
                else:
                    cmd.lines.append(rest)
        else:
            try:
                cmd = self.tags[tag]
            except KeyError:
                # XXX - This is rude.
                self.transport.loseConnection()
                raise IllegalServerResponse(tag + b' ' + rest)
            else:
                status, line = rest.split(None, 1)
                if status == b'OK':
                    # Give them this last line, too
                    cmd.finish(rest, self._extraInfo)
                else:
                    cmd.defer.errback(IMAP4Exception(line))
                del self.tags[tag]
                self.waiting = None
                self._flushQueue()


    def _flushQueue(self):
        if self.queued:
            cmd = self.queued.pop(0)
            t = self.makeTag()
            self.tags[t] = cmd
            self.sendLine(cmd.format(t))
            self.waiting = t


    def _extraInfo(self, lines):
        # XXX - This is terrible.
        # XXX - Also, this should collapse temporally proximate calls into single
        #       invocations of IMailboxListener methods, where possible.
        flags = {}
        recent = exists = None
        for response in lines:
            elements = len(response)
            if elements == 1 and response[0] == [b'READ-ONLY']:
                self.modeChanged(False)
            elif elements == 1 and response[0] == [b'READ-WRITE']:
                self.modeChanged(True)
            elif elements == 2 and response[1] == b'EXISTS':
                exists = int(response[0])
            elif elements == 2 and response[1] == b'RECENT':
                recent = int(response[0])
            elif elements == 3 and response[1] == b'FETCH':
                mId = int(response[0])
                values = self._parseFetchPairs(response[2])
                flags.setdefault(mId, []).extend(values.get(b'FLAGS', ()))
            else:
                log.msg('Unhandled unsolicited response: %s' % (response,))

        if flags:
            self.flagsChanged(flags)
        if recent is not None or exists is not None:
            self.newMessages(exists, recent)


    def sendCommand(self, cmd):
        cmd.defer = defer.Deferred()
        if self.waiting:
            self.queued.append(cmd)
            return cmd.defer
        t = self.makeTag()
        self.tags[t] = cmd
        self.sendLine(cmd.format(t))
        self.waiting = t
        self._lastCmd = cmd
        return cmd.defer


    def getCapabilities(self, useCache=1):
        """
        Request the capabilities available on this server.

        This command is allowed in any state of connection.

        @type useCache: C{bool}
        @param useCache: Specify whether to use the capability-cache or to
        re-retrieve the capabilities from the server.  Server capabilities
        should never change, so for normal use, this flag should never be
        false.

        @rtype: C{Deferred}
        @return: A deferred whose callback will be invoked with a
        dictionary mapping capability types to lists of supported
        mechanisms, or to None if a support list is not applicable.
        """
        if useCache and self._capCache is not None:
            return defer.succeed(self._capCache)
        cmd = b'CAPABILITY'
        resp = (b'CAPABILITY',)
        d = self.sendCommand(Command(cmd, wantResponse=resp))
        d.addCallback(self.__cbCapabilities)
        return d


    def __cbCapabilities(self, result):
        (lines, tagline) = result
        caps = {}
        for rest in lines:
            for cap in rest[1:]:
                parts = cap.split(b'=', 1)
                if len(parts) == 1:
                    category, value = parts[0], None
                else:
                    category, value = parts
                caps.setdefault(category, []).append(value)

        # Preserve a non-ideal API for backwards compatibility.  It would
        # probably be entirely sensible to have an object with a wider API than
        # dict here so this could be presented less insanely.
        for category in caps:
            if caps[category] == [None]:
                caps[category] = None
        self._capCache = caps
        return caps


    def logout(self):
        """
        Inform the server that we are done with the connection.

        This command is allowed in any state of connection.

        @rtype: C{Deferred}
        @return: A deferred whose callback will be invoked with None
        when the proper server acknowledgement has been received.
        """
        d = self.sendCommand(Command(b'LOGOUT', wantResponse=(b'BYE',)))
        d.addCallback(self.__cbLogout)
        return d


    def __cbLogout(self, result):
        (lines, tagline) = result
        self.transport.loseConnection()
        # We don't particularly care what the server said
        return None


    def noop(self):
        """
        Perform no operation.

        This command is allowed in any state of connection.

        @rtype: C{Deferred}
        @return: A deferred whose callback will be invoked with a list
        of untagged status updates the server responds with.
        """
        d = self.sendCommand(Command(b'NOOP'))
        d.addCallback(self.__cbNoop)
        return d


    def __cbNoop(self, result):
        # Conceivable, this is elidable.
        # It is, afterall, a no-op.
        (lines, tagline) = result
        return lines


    def startTLS(self, contextFactory=None):
        """
        Initiates a 'STARTTLS' request and negotiates the TLS / SSL
        Handshake.

        @param contextFactory: The TLS / SSL Context Factory to
        leverage.  If the contextFactory is None the IMAP4Client will
        either use the current TLS / SSL Context Factory or attempt to
        create a new one.

        @type contextFactory: C{ssl.ClientContextFactory}

        @return: A Deferred which fires when the transport has been
        secured according to the given contextFactory, or which fails
        if the transport cannot be secured.
        """
        assert not self.startedTLS, "Client and Server are currently communicating via TLS"

        if contextFactory is None:
            contextFactory = self._getContextFactory()

        if contextFactory is None:
            return defer.fail(IMAP4Exception(
                "IMAP4Client requires a TLS context to "
                "initiate the STARTTLS handshake"))

        if b'STARTTLS' not in self._capCache:
            return defer.fail(IMAP4Exception(
                "Server does not support secure communication "
                "via TLS / SSL"))

        tls = interfaces.ITLSTransport(self.transport, None)
        if tls is None:
            return defer.fail(IMAP4Exception(
                "IMAP4Client transport does not implement "
                "interfaces.ITLSTransport"))

        d = self.sendCommand(Command(b'STARTTLS'))
        d.addCallback(self._startedTLS, contextFactory)
        d.addCallback(lambda _: self.getCapabilities())
        return d


    def authenticate(self, secret):
        """
        Attempt to enter the authenticated state with the server

        This command is allowed in the Non-Authenticated state.

        @rtype: C{Deferred}
        @return: A deferred whose callback is invoked if the authentication
        succeeds and whose errback will be invoked otherwise.
        """
        if self._capCache is None:
            d = self.getCapabilities()
        else:
            d = defer.succeed(self._capCache)
        d.addCallback(self.__cbAuthenticate, secret)
        return d


    def __cbAuthenticate(self, caps, secret):
        auths = caps.get(b'AUTH', ())
        for scheme in auths:
            if scheme.upper() in self.authenticators:
                cmd = Command(b'AUTHENTICATE', scheme, (),
                              self.__cbContinueAuth, scheme,
                              secret)
                return self.sendCommand(cmd)

        if self.startedTLS:
            return defer.fail(NoSupportedAuthentication(
                auths, self.authenticators.keys()))
        else:
            def ebStartTLS(err):
                err.trap(IMAP4Exception)
                # We couldn't negotiate TLS for some reason
                return defer.fail(NoSupportedAuthentication(
                    auths, self.authenticators.keys()))

            d = self.startTLS()
            d.addErrback(ebStartTLS)
            d.addCallback(lambda _: self.getCapabilities())
            d.addCallback(self.__cbAuthTLS, secret)
            return d


    def __cbContinueAuth(self, rest, scheme, secret):
        try:
            chal = decodebytes(rest + b'\n')
        except binascii.Error:
            self.sendLine(b'*')
            raise IllegalServerResponse(rest)
        else:
            auth = self.authenticators[scheme]
            chal = auth.challengeResponse(secret, chal)
            self.sendLine(encodebytes(chal).strip())


    def __cbAuthTLS(self, caps, secret):
        auths = caps.get(b'AUTH', ())
        for scheme in auths:
            if scheme.upper() in self.authenticators:
                cmd = Command(b'AUTHENTICATE', scheme, (),
                              self.__cbContinueAuth, scheme,
                              secret)
                return self.sendCommand(cmd)
        raise NoSupportedAuthentication(auths, self.authenticators.keys())


    def login(self, username, password):
        """
        Authenticate with the server using a username and password

        This command is allowed in the Non-Authenticated state.  If the
        server supports the STARTTLS capability and our transport supports
        TLS, TLS is negotiated before the login command is issued.

        A more secure way to log in is to use C{startTLS} or
        C{authenticate} or both.

        @type username: L{str}
        @param username: The username to log in with

        @type password: L{str}
        @param password: The password to log in with

        @rtype: C{Deferred}
        @return: A deferred whose callback is invoked if login is successful
        and whose errback is invoked otherwise.
        """
        d = maybeDeferred(self.getCapabilities)
        d.addCallback(self.__cbLoginCaps, username, password)
        return d


    def serverGreeting(self, caps):
        """
        Called when the server has sent us a greeting.

        @type caps: C{dict}
        @param caps: Capabilities the server advertised in its greeting.
        """


    def _getContextFactory(self):
        if self.context is not None:
            return self.context
        try:
            from twisted.internet import ssl
        except ImportError:
            return None
        else:
            context = ssl.ClientContextFactory()
            context.method = ssl.SSL.TLSv1_METHOD
            return context


    def __cbLoginCaps(self, capabilities, username, password):
        # If the server advertises STARTTLS, we might want to try to switch to TLS
        tryTLS = 'STARTTLS' in capabilities

        # If our transport supports switching to TLS, we might want to try to switch to TLS.
        tlsableTransport = interfaces.ITLSTransport(self.transport, None) is not None

        # If our transport is not already using TLS, we might want to try to switch to TLS.
        nontlsTransport = interfaces.ISSLTransport(self.transport, None) is None

        if not self.startedTLS and tryTLS and tlsableTransport and nontlsTransport:
            d = self.startTLS()

            d.addCallbacks(
                self.__cbLoginTLS,
                self.__ebLoginTLS,
                callbackArgs=(username, password),
                )
            return d
        else:
            if nontlsTransport:
                log.msg("Server has no TLS support. logging in over cleartext!")
            args = b' '.join((_quote(username), _quote(password)))
            return self.sendCommand(Command(b'LOGIN', args))


    def _startedTLS(self, result, context):
        self.transport.startTLS(context)
        self._capCache = None
        self.startedTLS = True
        return result


    def __cbLoginTLS(self, result, username, password):
        args = ' '.join((_quote(username), _quote(password)))
        return self.sendCommand(Command(b'LOGIN', args))


    def __ebLoginTLS(self, failure):
        log.err(failure)
        return failure


    def namespace(self):
        """
        Retrieve information about the namespaces available to this account

        This command is allowed in the Authenticated and Selected states.

        @rtype: C{Deferred}
        @return: A deferred whose callback is invoked with namespace
        information.  An example of this information is::

            [[['', '/']], [], []]

        which indicates a single personal namespace called '' with '/'
        as its hierarchical delimiter, and no shared or user namespaces.
        """
        cmd = b'NAMESPACE'
        resp = (b'NAMESPACE',)
        d = self.sendCommand(Command(cmd, wantResponse=resp))
        d.addCallback(self.__cbNamespace)
        return d


    def __cbNamespace(self, result):
        (lines, last) = result
        for parts in lines:
            if len(parts) == 4 and parts[0] == 'NAMESPACE':
                return [e or [] for e in parts[1:]]
        log.err("No NAMESPACE response to NAMESPACE command")
        return [[], [], []]


    def select(self, mailbox):
        """
        Select a mailbox

        This command is allowed in the Authenticated and Selected states.

        @type mailbox: L{str}
        @param mailbox: The name of the mailbox to select

        @rtype: C{Deferred}
        @return: A deferred whose callback is invoked with mailbox
        information if the select is successful and whose errback is
        invoked otherwise.  Mailbox information consists of a dictionary
        with the following keys and values::

                FLAGS: A list of strings containing the flags settable on
                        messages in this mailbox.

                EXISTS: An integer indicating the number of messages in this
                        mailbox.

                RECENT: An integer indicating the number of "recent"
                        messages in this mailbox.

                UNSEEN: The message sequence number (an integer) of the
                        first unseen message in the mailbox.

                PERMANENTFLAGS: A list of strings containing the flags that
                        can be permanently set on messages in this mailbox.

                UIDVALIDITY: An integer uniquely identifying this mailbox.
        """
        cmd = b'SELECT'
        args = _prepareMailboxName(mailbox)
        resp = (b'FLAGS', b'EXISTS', b'RECENT', b'UNSEEN', b'PERMANENTFLAGS', b'UIDVALIDITY')
        d = self.sendCommand(Command(cmd, args, wantResponse=resp))
        d.addCallback(self.__cbSelect, 1)
        return d


    def examine(self, mailbox):
        """
        Select a mailbox in read-only mode

        This command is allowed in the Authenticated and Selected states.

        @type mailbox: L{str}
        @param mailbox: The name of the mailbox to examine

        @rtype: C{Deferred}
        @return: A deferred whose callback is invoked with mailbox
        information if the examine is successful and whose errback
        is invoked otherwise.  Mailbox information consists of a dictionary
        with the following keys and values::

            'FLAGS': A list of strings containing the flags settable on
                        messages in this mailbox.

            'EXISTS': An integer indicating the number of messages in this
                        mailbox.

            'RECENT': An integer indicating the number of \"recent\"
                        messages in this mailbox.

            'UNSEEN': An integer indicating the number of messages not
                        flagged \\Seen in this mailbox.

            'PERMANENTFLAGS': A list of strings containing the flags that
                        can be permanently set on messages in this mailbox.

            'UIDVALIDITY': An integer uniquely identifying this mailbox.
        """
        cmd = b'EXAMINE'
        args = _prepareMailboxName(mailbox)
        resp = (b'FLAGS', b'EXISTS', b'RECENT', b'UNSEEN', b'PERMANENTFLAGS', b'UIDVALIDITY')
        d = self.sendCommand(Command(cmd, args, wantResponse=resp))
        d.addCallback(self.__cbSelect, 0)
        return d


    def _intOrRaise(self, value, phrase):
        """
        Parse C{value} as an integer and return the result or raise
        L{IllegalServerResponse} with C{phrase} as an argument if C{value}
        cannot be parsed as an integer.
        """
        try:
            return int(value)
        except ValueError:
            raise IllegalServerResponse(phrase)


    def __cbSelect(self, result, rw):
        """
        Handle lines received in response to a SELECT or EXAMINE command.

        See RFC 3501, section 6.3.1.
        """
        (lines, tagline) = result
        # In the absence of specification, we are free to assume:
        #   READ-WRITE access
        datum = {'READ-WRITE': rw}
        lines.append(parseNestedParens(tagline))
        for split in lines:
            if len(split) > 0 and split[0].upper() == 'OK':
                # Handle all the kinds of OK response.
                content = split[1]
                key = content[0].upper()
                if key == 'READ-ONLY':
                    datum['READ-WRITE'] = False
                elif key == 'READ-WRITE':
                    datum['READ-WRITE'] = True
                elif key == 'UIDVALIDITY':
                    datum['UIDVALIDITY'] = self._intOrRaise(
                        content[1], split)
                elif key == 'UNSEEN':
                    datum['UNSEEN'] = self._intOrRaise(content[1], split)
                elif key == 'UIDNEXT':
                    datum['UIDNEXT'] = self._intOrRaise(content[1], split)
                elif key == 'PERMANENTFLAGS':
                    datum['PERMANENTFLAGS'] = tuple(content[1])
                else:
                    log.err('Unhandled SELECT response (2): %s' % (split,))
            elif len(split) == 2:
                # Handle FLAGS, EXISTS, and RECENT
                if split[0].upper() == 'FLAGS':
                    datum['FLAGS'] = tuple(split[1])
                elif isinstance(split[1], str):
                    # Must make sure things are strings before treating them as
                    # strings since some other forms of response have nesting in
                    # places which results in lists instead.
                    if split[1].upper() == 'EXISTS':
                        datum['EXISTS'] = self._intOrRaise(split[0], split)
                    elif split[1].upper() == 'RECENT':
                        datum['RECENT'] = self._intOrRaise(split[0], split)
                    else:
                        log.err('Unhandled SELECT response (0): %s' % (split,))
                else:
                    log.err('Unhandled SELECT response (1): %s' % (split,))
            else:
                log.err('Unhandled SELECT response (4): %s' % (split,))
        return datum


    def create(self, name):
        """
        Create a new mailbox on the server

        This command is allowed in the Authenticated and Selected states.

        @type name: L{str}
        @param name: The name of the mailbox to create.

        @rtype: C{Deferred}
        @return: A deferred whose callback is invoked if the mailbox creation
        is successful and whose errback is invoked otherwise.
        """
        return self.sendCommand(Command('CREATE', _prepareMailboxName(name)))


    def delete(self, name):
        """
        Delete a mailbox

        This command is allowed in the Authenticated and Selected states.

        @type name: L{str}
        @param name: The name of the mailbox to delete.

        @rtype: C{Deferred}
        @return: A deferred whose calblack is invoked if the mailbox is
        deleted successfully and whose errback is invoked otherwise.
        """
        return self.sendCommand(Command('DELETE', _prepareMailboxName(name)))


    def rename(self, oldname, newname):
        """
        Rename a mailbox

        This command is allowed in the Authenticated and Selected states.

        @type oldname: L{str}
        @param oldname: The current name of the mailbox to rename.

        @type newname: L{str}
        @param newname: The new name to give the mailbox.

        @rtype: C{Deferred}
        @return: A deferred whose callback is invoked if the rename is
        successful and whose errback is invoked otherwise.
        """
        oldname = _prepareMailboxName(oldname)
        newname = _prepareMailboxName(newname)
        return self.sendCommand(Command(b'RENAME', b' '.join((oldname, newname))))


    def subscribe(self, name):
        """
        Add a mailbox to the subscription list

        This command is allowed in the Authenticated and Selected states.

        @type name: L{str}
        @param name: The mailbox to mark as 'active' or 'subscribed'

        @rtype: C{Deferred}
        @return: A deferred whose callback is invoked if the subscription
        is successful and whose errback is invoked otherwise.
        """
        return self.sendCommand(Command(b'SUBSCRIBE', _prepareMailboxName(name)))


    def unsubscribe(self, name):
        """
        Remove a mailbox from the subscription list

        This command is allowed in the Authenticated and Selected states.

        @type name: L{str}
        @param name: The mailbox to unsubscribe

        @rtype: C{Deferred}
        @return: A deferred whose callback is invoked if the unsubscription
        is successful and whose errback is invoked otherwise.
        """
        return self.sendCommand(Command(b'UNSUBSCRIBE', _prepareMailboxName(name)))


    def list(self, reference, wildcard):
        """
        List a subset of the available mailboxes

        This command is allowed in the Authenticated and Selected states.

        @type reference: L{str}
        @param reference: The context in which to interpret C{wildcard}

        @type wildcard: L{str}
        @param wildcard: The pattern of mailbox names to match, optionally
        including either or both of the '*' and '%' wildcards.  '*' will
        match zero or more characters and cross hierarchical boundaries.
        '%' will also match zero or more characters, but is limited to a
        single hierarchical level.

        @rtype: C{Deferred}
        @return: A deferred whose callback is invoked with a list of L{tuple}s,
        the first element of which is a L{tuple} of mailbox flags, the second
        element of which is the hierarchy delimiter for this mailbox, and the
        third of which is the mailbox name; if the command is unsuccessful,
        the deferred's errback is invoked instead.
        """
        cmd = b'LIST'
        args = '"%s" "%s"' % (reference, wildcard.encode('imap4-utf-7'))
        resp = (b'LIST',)
        d = self.sendCommand(Command(cmd, args, wantResponse=resp))
        d.addCallback(self.__cbList, b'LIST')
        return d


    def lsub(self, reference, wildcard):
        """
        List a subset of the subscribed available mailboxes

        This command is allowed in the Authenticated and Selected states.

        The parameters and returned object are the same as for the L{list}
        method, with one slight difference: Only mailboxes which have been
        subscribed can be included in the resulting list.
        """
        cmd = b'LSUB'
        args = '"%s" "%s"' % (reference, wildcard.encode('imap4-utf-7'))
        resp = (b'LSUB',)
        d = self.sendCommand(Command(cmd, args, wantResponse=resp))
        d.addCallback(self.__cbList, 'LSUB')
        return d


    def __cbList(self, result, command):
        (lines, last) = result
        results = []
        for parts in lines:
            if len(parts) == 4 and parts[0] == command:
                parts[1] = tuple(parts[1])
                results.append(tuple(parts[1:]))
        return results


    def status(self, mailbox, *names):
        """
        Retrieve the status of the given mailbox

        This command is allowed in the Authenticated and Selected states.

        @type mailbox: L{str}
        @param mailbox: The name of the mailbox to query

        @type *names: L{str}
        @param *names: The status names to query.  These may be any number of:
            C{'MESSAGES'}, C{'RECENT'}, C{'UIDNEXT'}, C{'UIDVALIDITY'}, and
            C{'UNSEEN'}.

        @rtype: C{Deferred}
        @return: A deferred which fires with the status information if the
            command is successful and whose errback is invoked otherwise.  The
            status information is in the form of a C{dict}.  Each element of
            C{names} is a key in the dictionary.  The value for each key is the
            corresponding response from the server.
        """
        cmd = b'STATUS'
        args = "%s (%s)" % (_prepareMailboxName(mailbox), ' '.join(names))
        resp = (b'STATUS',)
        d = self.sendCommand(Command(cmd, args, wantResponse=resp))
        d.addCallback(self.__cbStatus)
        return d


    def __cbStatus(self, result):
        (lines, last) = result
        status = {}
        for parts in lines:
            if parts[0] == 'STATUS':
                items = parts[2]
                items = [items[i:i+2] for i in range(0, len(items), 2)]
                status.update(dict(items))
        for k in status.keys():
            t = self.STATUS_TRANSFORMATIONS.get(k)
            if t:
                try:
                    status[k] = t(status[k])
                except Exception as e:
                    raise IllegalServerResponse('(' + k + ' '+ status[k] + '): ' + str(e))
        return status


    def append(self, mailbox, message, flags = (), date = None):
        """
        Add the given message to the given mailbox.

        This command is allowed in the Authenticated and Selected states.

        @type mailbox: L{str}
        @param mailbox: The mailbox to which to add this message.

        @type message: Any file-like object
        @param message: The message to add, in RFC822 format.  Newlines
        in this file should be \\r\\n-style.

        @type flags: Any iterable of L{str}
        @param flags: The flags to associated with this message.

        @type date: L{str}
        @param date: The date to associate with this message.  This should
        be of the format DD-MM-YYYY HH:MM:SS +/-HHMM.  For example, in
        Eastern Standard Time, on July 1st 2004 at half past 1 PM,
        \"01-07-2004 13:30:00 -0500\".

        @rtype: C{Deferred}
        @return: A deferred whose callback is invoked when this command
        succeeds or whose errback is invoked if it fails.
        """
        message.seek(0, 2)
        L = message.tell()
        message.seek(0, 0)
        fmt = '%s (%s)%s {%d}'
        if date:
            date = ' "%s"' % date
        else:
            date = ''
        cmd = fmt % (
            _prepareMailboxName(mailbox), ' '.join(flags),
            date, L
        )
        d = self.sendCommand(Command(b'APPEND', cmd, (), self.__cbContinueAppend, message))
        return d


    def __cbContinueAppend(self, lines, message):
        s = basic.FileSender()
        return s.beginFileTransfer(message, self.transport, None
            ).addCallback(self.__cbFinishAppend)


    def __cbFinishAppend(self, foo):
        self.sendLine(b'')


    def check(self):
        """
        Tell the server to perform a checkpoint

        This command is allowed in the Selected state.

        @rtype: C{Deferred}
        @return: A deferred whose callback is invoked when this command
        succeeds or whose errback is invoked if it fails.
        """
        return self.sendCommand(Command(b'CHECK'))


    def close(self):
        """
        Return the connection to the Authenticated state.

        This command is allowed in the Selected state.

        Issuing this command will also remove all messages flagged \\Deleted
        from the selected mailbox if it is opened in read-write mode,
        otherwise it indicates success by no messages are removed.

        @rtype: C{Deferred}
        @return: A deferred whose callback is invoked when the command
        completes successfully or whose errback is invoked if it fails.
        """
        return self.sendCommand(Command(b'CLOSE'))


    def expunge(self):
        """
        Return the connection to the Authenticate state.

        This command is allowed in the Selected state.

        Issuing this command will perform the same actions as issuing the
        close command, but will also generate an 'expunge' response for
        every message deleted.

        @rtype: C{Deferred}
        @return: A deferred whose callback is invoked with a list of the
        'expunge' responses when this command is successful or whose errback
        is invoked otherwise.
        """
        cmd = b'EXPUNGE'
        resp = (b'EXPUNGE',)
        d = self.sendCommand(Command(cmd, wantResponse=resp))
        d.addCallback(self.__cbExpunge)
        return d


    def __cbExpunge(self, result):
        (lines, last) = result
        ids = []
        for parts in lines:
            if len(parts) == 2 and parts[1] == 'EXPUNGE':
                ids.append(self._intOrRaise(parts[0], parts))
        return ids


    def search(self, *queries, **kwarg):
        """
        Search messages in the currently selected mailbox

        This command is allowed in the Selected state.

        Any non-zero number of queries are accepted by this method, as
        returned by the C{Query}, C{Or}, and C{Not} functions.

        One keyword argument is accepted: if uid is passed in with a non-zero
        value, the server is asked to return message UIDs instead of message
        sequence numbers.

        @rtype: C{Deferred}
        @return: A deferred whose callback will be invoked with a list of all
        the message sequence numbers return by the search, or whose errback
        will be invoked if there is an error.
        """
        if kwarg.get(b'uid'):
            cmd = b'UID SEARCH'
        else:
            cmd = b'SEARCH'
        args = b' '.join(queries)
        d = self.sendCommand(Command(cmd, args, wantResponse=(cmd,)))
        d.addCallback(self.__cbSearch)
        return d


    def __cbSearch(self, result):
        (lines, end) = result
        ids = []
        for parts in lines:
            if len(parts) > 0 and parts[0] == b'SEARCH':
                ids.extend([self._intOrRaise(p, parts) for p in parts[1:]])
        return ids


    def fetchUID(self, messages, uid=0):
        """
        Retrieve the unique identifier for one or more messages

        This command is allowed in the Selected state.

        @type messages: C{MessageSet} or L{str}
        @param messages: A message sequence set

        @type uid: C{bool}
        @param uid: Indicates whether the message sequence set is of message
        numbers or of unique message IDs.

        @rtype: C{Deferred}
        @return: A deferred whose callback is invoked with a dict mapping
        message sequence numbers to unique message identifiers, or whose
        errback is invoked if there is an error.
        """
        return self._fetch(messages, useUID=uid, uid=1)


    def fetchFlags(self, messages, uid=0):
        """
        Retrieve the flags for one or more messages

        This command is allowed in the Selected state.

        @type messages: C{MessageSet} or L{str}
        @param messages: The messages for which to retrieve flags.

        @type uid: C{bool}
        @param uid: Indicates whether the message sequence set is of message
        numbers or of unique message IDs.

        @rtype: C{Deferred}
        @return: A deferred whose callback is invoked with a dict mapping
        message numbers to lists of flags, or whose errback is invoked if
        there is an error.
        """
        return self._fetch(str(messages), useUID=uid, flags=1)


    def fetchInternalDate(self, messages, uid=0):
        """
        Retrieve the internal date associated with one or more messages

        This command is allowed in the Selected state.

        @type messages: C{MessageSet} or L{str}
        @param messages: The messages for which to retrieve the internal date.

        @type uid: C{bool}
        @param uid: Indicates whether the message sequence set is of message
        numbers or of unique message IDs.

        @rtype: C{Deferred}
        @return: A deferred whose callback is invoked with a dict mapping
        message numbers to date strings, or whose errback is invoked
        if there is an error.  Date strings take the format of
        \"day-month-year time timezone\".
        """
        return self._fetch(str(messages), useUID=uid, internaldate=1)


    def fetchEnvelope(self, messages, uid=0):
        """
        Retrieve the envelope data for one or more messages

        This command is allowed in the Selected state.

        @type messages: C{MessageSet} or L{str}
        @param messages: The messages for which to retrieve envelope data.

        @type uid: C{bool}
        @param uid: Indicates whether the message sequence set is of message
        numbers or of unique message IDs.

        @rtype: C{Deferred}
        @return: A deferred whose callback is invoked with a dict mapping
        message numbers to envelope data, or whose errback is invoked
        if there is an error.  Envelope data consists of a sequence of the
        date, subject, from, sender, reply-to, to, cc, bcc, in-reply-to,
        and message-id header fields.  The date, subject, in-reply-to, and
        message-id fields are strings, while the from, sender, reply-to,
        to, cc, and bcc fields contain address data.  Address data consists
        of a sequence of name, source route, mailbox name, and hostname.
        Fields which are not present for a particular address may be L{None}.
        """
        return self._fetch(str(messages), useUID=uid, envelope=1)


    def fetchBodyStructure(self, messages, uid=0):
        """
        Retrieve the structure of the body of one or more messages

        This command is allowed in the Selected state.

        @type messages: C{MessageSet} or L{str}
        @param messages: The messages for which to retrieve body structure
        data.

        @type uid: C{bool}
        @param uid: Indicates whether the message sequence set is of message
        numbers or of unique message IDs.

        @rtype: C{Deferred}
        @return: A deferred whose callback is invoked with a dict mapping
        message numbers to body structure data, or whose errback is invoked
        if there is an error.  Body structure data describes the MIME-IMB
        format of a message and consists of a sequence of mime type, mime
        subtype, parameters, content id, description, encoding, and size.
        The fields following the size field are variable: if the mime
        type/subtype is message/rfc822, the contained message's envelope
        information, body structure data, and number of lines of text; if
        the mime type is text, the number of lines of text.  Extension fields
        may also be included; if present, they are: the MD5 hash of the body,
        body disposition, body language.
        """
        return self._fetch(messages, useUID=uid, bodystructure=1)


    def fetchSimplifiedBody(self, messages, uid=0):
        """
        Retrieve the simplified body structure of one or more messages

        This command is allowed in the Selected state.

        @type messages: C{MessageSet} or L{str}
        @param messages: A message sequence set

        @type uid: C{bool}
        @param uid: Indicates whether the message sequence set is of message
        numbers or of unique message IDs.

        @rtype: C{Deferred}
        @return: A deferred whose callback is invoked with a dict mapping
        message numbers to body data, or whose errback is invoked
        if there is an error.  The simplified body structure is the same
        as the body structure, except that extension fields will never be
        present.
        """
        return self._fetch(messages, useUID=uid, body=1)


    def fetchMessage(self, messages, uid=0):
        """
        Retrieve one or more entire messages

        This command is allowed in the Selected state.

        @type messages: L{MessageSet} or L{str}
        @param messages: A message sequence set

        @type uid: C{bool}
        @param uid: Indicates whether the message sequence set is of message
        numbers or of unique message IDs.

        @rtype: L{Deferred}

        @return: A L{Deferred} which will fire with a C{dict} mapping message
            sequence numbers to C{dict}s giving message data for the
            corresponding message.  If C{uid} is true, the inner dictionaries
            have a C{'UID'} key mapped to a L{str} giving the UID for the
            message.  The text of the message is a L{str} associated with the
            C{'RFC822'} key in each dictionary.
        """
        return self._fetch(messages, useUID=uid, rfc822=1)


    def fetchHeaders(self, messages, uid=0):
        """
        Retrieve headers of one or more messages

        This command is allowed in the Selected state.

        @type messages: C{MessageSet} or L{str}
        @param messages: A message sequence set

        @type uid: C{bool}
        @param uid: Indicates whether the message sequence set is of message
        numbers or of unique message IDs.

        @rtype: C{Deferred}
        @return: A deferred whose callback is invoked with a dict mapping
        message numbers to dicts of message headers, or whose errback is
        invoked if there is an error.
        """
        return self._fetch(messages, useUID=uid, rfc822header=1)


    def fetchBody(self, messages, uid=0):
        """
        Retrieve body text of one or more messages

        This command is allowed in the Selected state.

        @type messages: C{MessageSet} or L{str}
        @param messages: A message sequence set

        @type uid: C{bool}
        @param uid: Indicates whether the message sequence set is of message
        numbers or of unique message IDs.

        @rtype: C{Deferred}
        @return: A deferred whose callback is invoked with a dict mapping
        message numbers to file-like objects containing body text, or whose
        errback is invoked if there is an error.
        """
        return self._fetch(messages, useUID=uid, rfc822text=1)


    def fetchSize(self, messages, uid=0):
        """
        Retrieve the size, in octets, of one or more messages

        This command is allowed in the Selected state.

        @type messages: C{MessageSet} or L{str}
        @param messages: A message sequence set

        @type uid: C{bool}
        @param uid: Indicates whether the message sequence set is of message
        numbers or of unique message IDs.

        @rtype: C{Deferred}
        @return: A deferred whose callback is invoked with a dict mapping
        message numbers to sizes, or whose errback is invoked if there is
        an error.
        """
        return self._fetch(messages, useUID=uid, rfc822size=1)


    def fetchFull(self, messages, uid=0):
        """
        Retrieve several different fields of one or more messages

        This command is allowed in the Selected state.  This is equivalent
        to issuing all of the C{fetchFlags}, C{fetchInternalDate},
        C{fetchSize}, C{fetchEnvelope}, and C{fetchSimplifiedBody}
        functions.

        @type messages: C{MessageSet} or L{str}
        @param messages: A message sequence set

        @type uid: C{bool}
        @param uid: Indicates whether the message sequence set is of message
        numbers or of unique message IDs.

        @rtype: C{Deferred}
        @return: A deferred whose callback is invoked with a dict mapping
        message numbers to dict of the retrieved data values, or whose
        errback is invoked if there is an error.  They dictionary keys
        are "flags", "date", "size", "envelope", and "body".
        """
        return self._fetch(
            messages, useUID=uid, flags=1, internaldate=1,
            rfc822size=1, envelope=1, body=1)


    def fetchAll(self, messages, uid=0):
        """
        Retrieve several different fields of one or more messages

        This command is allowed in the Selected state.  This is equivalent
        to issuing all of the C{fetchFlags}, C{fetchInternalDate},
        C{fetchSize}, and C{fetchEnvelope} functions.

        @type messages: C{MessageSet} or L{str}
        @param messages: A message sequence set

        @type uid: C{bool}
        @param uid: Indicates whether the message sequence set is of message
        numbers or of unique message IDs.

        @rtype: C{Deferred}
        @return: A deferred whose callback is invoked with a dict mapping
        message numbers to dict of the retrieved data values, or whose
        errback is invoked if there is an error.  They dictionary keys
        are "flags", "date", "size", and "envelope".
        """
        return self._fetch(
            messages, useUID=uid, flags=1, internaldate=1,
            rfc822size=1, envelope=1)


    def fetchFast(self, messages, uid=0):
        """
        Retrieve several different fields of one or more messages

        This command is allowed in the Selected state.  This is equivalent
        to issuing all of the C{fetchFlags}, C{fetchInternalDate}, and
        C{fetchSize} functions.

        @type messages: C{MessageSet} or L{str}
        @param messages: A message sequence set

        @type uid: C{bool}
        @param uid: Indicates whether the message sequence set is of message
        numbers or of unique message IDs.

        @rtype: C{Deferred}
        @return: A deferred whose callback is invoked with a dict mapping
        message numbers to dict of the retrieved data values, or whose
        errback is invoked if there is an error.  They dictionary keys are
        "flags", "date", and "size".
        """
        return self._fetch(
            messages, useUID=uid, flags=1, internaldate=1, rfc822size=1)


    def _parseFetchPairs(self, fetchResponseList):
        """
        Given the result of parsing a single I{FETCH} response, construct a
        C{dict} mapping response keys to response values.

        @param fetchResponseList: The result of parsing a I{FETCH} response
            with L{parseNestedParens} and extracting just the response data
            (that is, just the part that comes after C{"FETCH"}).  The form
            of this input (and therefore the output of this method) is very
            disagreeable.  A valuable improvement would be to enumerate the
            possible keys (representing them as structured objects of some
            sort) rather than using strings and tuples of tuples of strings
            and so forth.  This would allow the keys to be documented more
            easily and would allow for a much simpler application-facing API
            (one not based on looking up somewhat hard to predict keys in a
            dict).  Since C{fetchResponseList} notionally represents a
            flattened sequence of pairs (identifying keys followed by their
            associated values), collapsing such complex elements of this
            list as C{["BODY", ["HEADER.FIELDS", ["SUBJECT"]]]} into a
            single object would also greatly simplify the implementation of
            this method.

        @return: A C{dict} of the response data represented by C{pairs}.  Keys
            in this dictionary are things like C{"RFC822.TEXT"}, C{"FLAGS"}, or
            C{("BODY", ("HEADER.FIELDS", ("SUBJECT",)))}.  Values are entirely
            dependent on the key with which they are associated, but retain the
            same structured as produced by L{parseNestedParens}.
        """
        values = {}
        responseParts = iter(fetchResponseList)
        while True:
            try:
                key = next(responseParts)
            except StopIteration:
                break

            try:
                value = next(responseParts)
            except StopIteration:
                raise IllegalServerResponse(
                    b"Not enough arguments", fetchResponseList)

            # The parsed forms of responses like:
            #
            # BODY[] VALUE
            # BODY[TEXT] VALUE
            # BODY[HEADER.FIELDS (SUBJECT)] VALUE
            # BODY[HEADER.FIELDS (SUBJECT)]<N.M> VALUE
            #
            # are:
            #
            # ["BODY", [], VALUE]
            # ["BODY", ["TEXT"], VALUE]
            # ["BODY", ["HEADER.FIELDS", ["SUBJECT"]], VALUE]
            # ["BODY", ["HEADER.FIELDS", ["SUBJECT"]], "<N.M>", VALUE]
            #
            # Additionally, BODY responses for multipart messages are
            # represented as:
            #
            #    ["BODY", VALUE]
            #
            # with list as the type of VALUE and the type of VALUE[0].
            #
            # See #6281 for ideas on how this might be improved.

            if key not in ("BODY", "BODY.PEEK"):
                # Only BODY (and by extension, BODY.PEEK) responses can have
                # body sections.
                hasSection = False
            elif not isinstance(value, list):
                # A BODY section is always represented as a list.  Any non-list
                # is not a BODY section.
                hasSection = False
            elif len(value) > 2:
                # The list representing a BODY section has at most two elements.
                hasSection = False
            elif value and isinstance(value[0], list):
                # A list containing a list represents the body structure of a
                # multipart message, instead.
                hasSection = False
            else:
                # Otherwise it must have a BODY section to examine.
                hasSection = True

            # If it has a BODY section, grab some extra elements and shuffle
            # around the shape of the key a little bit.
            if hasSection:
                if len(value) < 2:
                    key = (key, tuple(value))
                else:
                    key = (key, (value[0], tuple(value[1])))
                try:
                    value = responseParts.next()
                except StopIteration:
                    raise IllegalServerResponse(
                        b"Not enough arguments", fetchResponseList)

                # Handle partial ranges
                if value.startswith('<') and value.endswith('>'):
                    try:
                        int(value[1:-1])
                    except ValueError:
                        # This isn't really a range, it's some content.
                        pass
                    else:
                        key = key + (value,)
                        try:
                            value = responseParts.next()
                        except StopIteration:
                            raise IllegalServerResponse(
                                b"Not enough arguments", fetchResponseList)

            values[key] = value
        return values


    def _cbFetch(self, result, requestedParts, structured):
        (lines, last) = result
        info = {}
        for parts in lines:
            if len(parts) == 3 and parts[1] == b'FETCH':
                id = self._intOrRaise(parts[0], parts)
                if id not in info:
                    info[id] = [parts[2]]
                else:
                    info[id][0].extend(parts[2])

        results = {}
        for (messageId, values) in info.items():
            mapping = self._parseFetchPairs(values[0])
            results.setdefault(messageId, {}).update(mapping)

        flagChanges = {}
        for messageId in list(results.keys()):
            values = results[messageId]
            for part in list(values.keys()):
                if part not in requestedParts and part == b'FLAGS':
                    flagChanges[messageId] = values[b'FLAGS']
                    # Find flags in the result and get rid of them.
                    for i in range(len(info[messageId][0])):
                        if info[messageId][0][i] == b'FLAGS':
                            del info[messageId][0][i:i+2]
                            break
                    del values[b'FLAGS']
                    if not values:
                        del results[messageId]

        if flagChanges:
            self.flagsChanged(flagChanges)

        if structured:
            return results
        else:
            return info


    def fetchSpecific(self, messages, uid=0, headerType=None,
                      headerNumber=None, headerArgs=None, peek=None,
                      offset=None, length=None):
        """
        Retrieve a specific section of one or more messages

        @type messages: C{MessageSet} or L{str}
        @param messages: A message sequence set

        @type uid: C{bool}
        @param uid: Indicates whether the message sequence set is of message
        numbers or of unique message IDs.

        @type headerType: L{str}
        @param headerType: If specified, must be one of HEADER,
        HEADER.FIELDS, HEADER.FIELDS.NOT, MIME, or TEXT, and will determine
        which part of the message is retrieved.  For HEADER.FIELDS and
        HEADER.FIELDS.NOT, C{headerArgs} must be a sequence of header names.
        For MIME, C{headerNumber} must be specified.

        @type headerNumber: L{int} or L{int} sequence
        @param headerNumber: The nested rfc822 index specifying the
        entity to retrieve.  For example, C{1} retrieves the first
        entity of the message, and C{(2, 1, 3}) retrieves the 3rd
        entity inside the first entity inside the second entity of
        the message.

        @type headerArgs: A sequence of L{str}
        @param headerArgs: If C{headerType} is HEADER.FIELDS, these are the
        headers to retrieve.  If it is HEADER.FIELDS.NOT, these are the
        headers to exclude from retrieval.

        @type peek: C{bool}
        @param peek: If true, cause the server to not set the \\Seen
        flag on this message as a result of this command.

        @type offset: L{int}
        @param offset: The number of octets at the beginning of the result
        to skip.

        @type length: L{int}
        @param length: The number of octets to retrieve.

        @rtype: C{Deferred}
        @return: A deferred whose callback is invoked with a mapping of
        message numbers to retrieved data, or whose errback is invoked
        if there is an error.
        """
        #fmt = '%s BODY%s[%s%s%s]%s'
        if headerNumber is None:
            number = b''
        elif isinstance(headerNumber, int):
            number = intToBytes(headerNumber)
        else:
            number = b'.'.join([networkString(str(n)) for n in headerNumber])
        if headerType is None:
            header = b''
        elif number:
            header = b'.' + headerType
        else:
            assert isinstance(headerType, bytes), headerType
            header = headerType
        if header and headerType not in (b'TEXT', b'MIME'):
            if headerArgs is not None:
                payload = b' (' + b' '.join(headerArgs) + b')'
            else:
                payload = b' ()'
        else:
            payload = b''
        if offset is None:
            extra = b''
        else:
            extra = b'<' + intToBytes(offset) + b'.' + intToBytes(length) + b'>'
        fetch = uid and b'UID FETCH' or b'FETCH'
        cmd = messages + b' BODY' +  (peek and b'.PEEK' or b'') + b'[' + number + header + payload + b']' + extra
        d = self.sendCommand(Command(fetch, cmd, wantResponse=(b'FETCH',)))
        d.addCallback(self._cbFetch, (), False)
        return d


    def _fetch(self, messages, useUID=0, **terms):
        assert isinstance(messages, bytes), messages
        fetch = useUID and b'UID FETCH' or b'FETCH'

        if 'rfc822text' in terms:
            del terms['rfc822text']
            terms['rfc822.text'] = True
        if 'rfc822size' in terms:
            del terms['rfc822size']
            terms['rfc822.size'] = True
        if 'rfc822header' in terms:
            del terms['rfc822header']
            terms['rfc822.header'] = True

        cmd = messages + b' (' + b' '.join([s.upper() for s in terms.keys()]) + b')'
        d = self.sendCommand(Command(fetch, cmd, wantResponse=(b'FETCH',)))
        d.addCallback(self._cbFetch, map(str.upper, terms.keys()), True)
        return d


    def setFlags(self, messages, flags, silent=1, uid=0):
        """
        Set the flags for one or more messages.

        This command is allowed in the Selected state.

        @type messages: C{MessageSet} or L{str}
        @param messages: A message sequence set

        @type flags: Any iterable of L{str}
        @param flags: The flags to set

        @type silent: C{bool}
        @param silent: If true, cause the server to suppress its verbose
        response.

        @type uid: C{bool}
        @param uid: Indicates whether the message sequence set is of message
        numbers or of unique message IDs.

        @rtype: C{Deferred}
        @return: A deferred whose callback is invoked with a list of the
        server's responses (C{[]} if C{silent} is true) or whose
        errback is invoked if there is an error.
        """
        return self._store(messages, b'FLAGS', silent, flags, uid)


    def addFlags(self, messages, flags, silent=1, uid=0):
        """
        Add to the set flags for one or more messages.

        This command is allowed in the Selected state.

        @type messages: C{MessageSet} or L{str}
        @param messages: A message sequence set

        @type flags: Any iterable of L{str}
        @param flags: The flags to set

        @type silent: C{bool}
        @param silent: If true, cause the server to suppress its verbose
        response.

        @type uid: C{bool}
        @param uid: Indicates whether the message sequence set is of message
        numbers or of unique message IDs.

        @rtype: C{Deferred}
        @return: A deferred whose callback is invoked with a list of the
        server's responses (C{[]} if C{silent} is true) or whose
        errback is invoked if there is an error.
        """
        return self._store(messages, b'+FLAGS', silent, flags, uid)


    def removeFlags(self, messages, flags, silent=1, uid=0):
        """
        Remove from the set flags for one or more messages.

        This command is allowed in the Selected state.

        @type messages: C{MessageSet} or L{str}
        @param messages: A message sequence set

        @type flags: Any iterable of L{str}
        @param flags: The flags to set

        @type silent: C{bool}
        @param silent: If true, cause the server to suppress its verbose
        response.

        @type uid: C{bool}
        @param uid: Indicates whether the message sequence set is of message
        numbers or of unique message IDs.

        @rtype: C{Deferred}
        @return: A deferred whose callback is invoked with a list of the
        server's responses (C{[]} if C{silent} is true) or whose
        errback is invoked if there is an error.
        """
        return self._store(messages, b'-FLAGS', silent, flags, uid)


    def _store(self, messages, cmd, silent, flags, uid):
        if silent:
            cmd = cmd + b'.SILENT'
        store = uid and b'UID STORE' or b'STORE'
        args = b' '.join((messages, cmd, b'('+ b' '.join(flags) + b')'))
        d = self.sendCommand(Command(store, args, wantResponse=(b'FETCH',)))
        expected = ()
        if not silent:
            expected = (b'FLAGS',)
        d.addCallback(self._cbFetch, expected, True)
        return d


    def copy(self, messages, mailbox, uid):
        """
        Copy the specified messages to the specified mailbox.

        This command is allowed in the Selected state.

        @type messages: L{str}
        @param messages: A message sequence set

        @type mailbox: L{str}
        @param mailbox: The mailbox to which to copy the messages

        @type uid: C{bool}
        @param uid: If true, the C{messages} refers to message UIDs, rather
        than message sequence numbers.

        @rtype: C{Deferred}
        @return: A deferred whose callback is invoked with a true value
        when the copy is successful, or whose errback is invoked if there
        is an error.
        """
        if uid:
            cmd = b'UID COPY'
        else:
            cmd = b'COPY'
        args = '%s %s' % (messages, _prepareMailboxName(mailbox))
        return self.sendCommand(Command(cmd, args))

    #
    # IMailboxListener methods
    #
    def modeChanged(self, writeable):
        """Override me"""

    def flagsChanged(self, newFlags):
        """Override me"""

    def newMessages(self, exists, recent):
        """Override me"""



def parseIdList(s, lastMessageId=None):
    """
    Parse a message set search key into a C{MessageSet}.

    @type s: L{str}
    @param s: A string description of an id list, for example "1:3, 4:*"

    @type lastMessageId: L{int}
    @param lastMessageId: The last message sequence id or UID, depending on
        whether we are parsing the list in UID or sequence id context. The
        caller should pass in the correct value.

    @rtype: C{MessageSet}
    @return: A C{MessageSet} that contains the ids defined in the list
    """
    res = MessageSet()
    parts = s.split(b',')
    for p in parts:
        if b':' in p:
            low, high = p.split(b':', 1)
            try:
                if low == b'*':
                    low = None
                else:
                    low = int(low)
                if high == b'*':
                    high = None
                else:
                    high = int(high)
                if low is high is None:
                    # *:* does not make sense
                    raise IllegalIdentifierError(p)
                # non-positive values are illegal according to RFC 3501
                if ((low is not None and low <= 0) or
                    (high is not None and high <= 0)):
                    raise IllegalIdentifierError(p)
                # star means "highest value of an id in the mailbox"
                high = high or lastMessageId
                low = low or lastMessageId

                # RFC says that 2:4 and 4:2 are equivalent
                if low is not None and high is None:
                    low, high = high, low
                elif low > high:
                    low, high = high, low
                res.extend((low, high))
            except ValueError:
                raise IllegalIdentifierError(p)
        else:
            try:
                if p == b'*':
                    p = None
                else:
                    p = int(p)
                if p is not None and p <= 0:
                    raise IllegalIdentifierError(p)
            except ValueError:
                raise IllegalIdentifierError(p)
            else:
                res.extend(p or lastMessageId)
    return res



_SIMPLE_BOOL = (
    'ALL', 'ANSWERED', 'DELETED', 'DRAFT', 'FLAGGED', 'NEW', 'OLD', 'RECENT',
    'SEEN', 'UNANSWERED', 'UNDELETED', 'UNDRAFT', 'UNFLAGGED', 'UNSEEN'
)

_NO_QUOTES = (
    'LARGER', 'SMALLER', 'UID'
)

def Query(sorted=0, **kwarg):
    """
    Create a query string

    Among the accepted keywords are::

        all         : If set to a true value, search all messages in the
                      current mailbox

        answered    : If set to a true value, search messages flagged with
                      \\Answered

        bcc         : A substring to search the BCC header field for

        before      : Search messages with an internal date before this
                      value.  The given date should be a string in the format
                      of 'DD-Mon-YYYY'.  For example, '03-Mar-2003'.

        body        : A substring to search the body of the messages for

        cc          : A substring to search the CC header field for

        deleted     : If set to a true value, search messages flagged with
                      \\Deleted

        draft       : If set to a true value, search messages flagged with
                      \\Draft

        flagged     : If set to a true value, search messages flagged with
                      \\Flagged

        from        : A substring to search the From header field for

        header      : A two-tuple of a header name and substring to search
                      for in that header

        keyword     : Search for messages with the given keyword set

        larger      : Search for messages larger than this number of octets

        messages    : Search only the given message sequence set.

        new         : If set to a true value, search messages flagged with
                      \\Recent but not \\Seen

        old         : If set to a true value, search messages not flagged with
                      \\Recent

        on          : Search messages with an internal date which is on this
                      date.  The given date should be a string in the format
                      of 'DD-Mon-YYYY'.  For example, '03-Mar-2003'.

        recent      : If set to a true value, search for messages flagged with
                      \\Recent

        seen        : If set to a true value, search for messages flagged with
                      \\Seen

        sentbefore  : Search for messages with an RFC822 'Date' header before
                      this date.  The given date should be a string in the format
                      of 'DD-Mon-YYYY'.  For example, '03-Mar-2003'.

        senton      : Search for messages with an RFC822 'Date' header which is
                      on this date  The given date should be a string in the format
                      of 'DD-Mon-YYYY'.  For example, '03-Mar-2003'.

        sentsince   : Search for messages with an RFC822 'Date' header which is
                      after this date.  The given date should be a string in the format
                      of 'DD-Mon-YYYY'.  For example, '03-Mar-2003'.

        since       : Search for messages with an internal date that is after
                      this date..  The given date should be a string in the format
                      of 'DD-Mon-YYYY'.  For example, '03-Mar-2003'.

        smaller     : Search for messages smaller than this number of octets

        subject     : A substring to search the 'subject' header for

        text        : A substring to search the entire message for

        to          : A substring to search the 'to' header for

        uid         : Search only the messages in the given message set

        unanswered  : If set to a true value, search for messages not
                      flagged with \\Answered

        undeleted   : If set to a true value, search for messages not
                      flagged with \\Deleted

        undraft     : If set to a true value, search for messages not
                      flagged with \\Draft

        unflagged   : If set to a true value, search for messages not
                      flagged with \\Flagged

        unkeyword   : Search for messages without the given keyword set

        unseen      : If set to a true value, search for messages not
                      flagged with \\Seen

    @type sorted: C{bool}
    @param sorted: If true, the output will be sorted, alphabetically.
    The standard does not require it, but it makes testing this function
    easier.  The default is zero, and this should be acceptable for any
    application.

    @rtype: L{str}
    @return: The formatted query string
    """
    cmd = []
    keys = kwarg.keys()
    if sorted:
        keys.sort()
    for k in keys:
        v = kwarg[k]
        k = k.upper()
        if k in _SIMPLE_BOOL and v:
            cmd.append(k)
        elif k == 'HEADER':
            cmd.extend([k, v[0], '"%s"' % (v[1],)])
        elif k == 'KEYWORD' or k == 'UNKEYWORD':
            # Discard anything that does not fit into an "atom".  Perhaps turn
            # the case where this actually removes bytes from the value into a
            # warning and then an error, eventually.  See #6277.
            v = string.translate(v, string.maketrans('', ''), _nonAtomChars)
            cmd.extend([k, v])
        elif k not in _NO_QUOTES:
            cmd.extend([k, '"%s"' % (v,)])
        else:
            cmd.extend([k, '%s' % (v,)])
    if len(cmd) > 1:
        return '(%s)' % ' '.join(cmd)
    else:
        return ' '.join(cmd)



def Or(*args):
    """
    The disjunction of two or more queries
    """
    if len(args) < 2:
        raise IllegalQueryError(args)
    elif len(args) == 2:
        return '(OR %s %s)' % args
    else:
        return '(OR %s %s)' % (args[0], Or(*args[1:]))

def Not(query):
    """The negation of a query"""
    return '(NOT %s)' % (query,)


def wildcardToRegexp(wildcard, delim=None):
    wildcard = wildcard.replace('*', '(?:.*?)')
    if delim is None:
        wildcard = wildcard.replace('%', '(?:.*?)')
    else:
        wildcard = wildcard.replace('%', '(?:(?:[^%s])*?)' % re.escape(delim))
    return re.compile(wildcard, re.I)



def splitQuoted(s):
    """
    Split a string into whitespace delimited tokens

    Tokens that would otherwise be separated but are surrounded by \"
    remain as a single token.  Any token that is not quoted and is
    equal to \"NIL\" is tokenized as L{None}.

    @type s: L{bytes}
    @param s: The string to be split

    @rtype: L{list} of L{bytes}
    @return: A list of the resulting tokens

    @raise MismatchedQuoting: Raised if an odd number of quotes are present
    """
    s = s.strip()
    result = []
    word = []
    inQuote = inWord = False
    for i, c in enumerate(iterbytes(s)):
        if c == b'"':
            if i and s[i-1:i] == b'\\':
                word.pop()
                word.append('"')
            elif not inQuote:
                inQuote = True
            else:
                inQuote = False
                result.append(b''.join(word))
                word = []
        elif not inWord and not inQuote and c not in (b'"' + string.whitespace.encode("ascii")):
            inWord = True
            word.append(c)
        elif inWord and not inQuote and c in string.whitespace.encode("ascii"):
            w = b''.join(word)
            if w == b'NIL':
                result.append(None)
            else:
                result.append(w)
            word = []
            inWord = False
        elif inWord or inQuote:
            word.append(c)

    if inQuote:
        raise MismatchedQuoting(s)
    if inWord:
        w = b''.join(word)
        if w == b'NIL':
            result.append(None)
        else:
            result.append(w)

    return result



def splitOn(sequence, predicate, transformers):
    result = []
    mode = predicate(sequence[0])
    tmp = [sequence[0]]
    for e in sequence[1:]:
        p = predicate(e)
        if p != mode:
            result.extend(transformers[mode](tmp))
            tmp = [e]
            mode = p
        else:
            tmp.append(e)
    result.extend(transformers[mode](tmp))
    return result



def collapseStrings(results):
    """
    Turns a list of length-one strings and lists into a list of longer
    strings and lists.  For example,

    ['a', 'b', ['c', 'd']] is returned as ['ab', ['cd']]

    @type results: L{list} of L{str} and L{list}
    @param results: The list to be collapsed

    @rtype: L{list} of L{str} and L{list}
    @return: A new list which is the collapsed form of C{results}
    """
    copy = []
    begun = None
    listsList = [isinstance(s, list) for s in results]

    pred = lambda e: isinstance(e, tuple)
    tran = {
        0: lambda e: splitQuoted(b''.join(e)),
        1: lambda e: [b''.join([i[0] for i in e])]
    }
    for (i, c, isList) in zip(list(range(len(results))), results, listsList):
        if isList:
            if begun is not None:
                copy.extend(splitOn(results[begun:i], pred, tran))
                begun = None
            copy.append(collapseStrings(c))
        elif begun is None:
            begun = i
    if begun is not None:
        copy.extend(splitOn(results[begun:], pred, tran))
    return copy



def parseNestedParens(s, handleLiteral = 1):
    """
    Parse an s-exp-like string into a more useful data structure.

    @type s: L{bytes}
    @param s: The s-exp-like string to parse

    @rtype: L{list} of L{bytes} and L{list}
    @return: A list containing the tokens present in the input.

    @raise MismatchedNesting: Raised if the number or placement
    of opening or closing parenthesis is invalid.
    """
    s = s.strip()
    inQuote = 0
    contentStack = [[]]
    try:
        i = 0
        L = len(s)
        while i < L:
            c = s[i:i+1]
            if inQuote:
                if c == b'\\':
                    contentStack[-1].append(s[i:i+2])
                    i += 2
                    continue
                elif c == b'"':
                    inQuote = not inQuote
                contentStack[-1].append(c)
                i += 1
            else:
                if c == b'"':
                    contentStack[-1].append(c)
                    inQuote = not inQuote
                    i += 1
                elif handleLiteral and c == b'{':
                    end = s.find(b'}', i)
                    if end == -1:
                        raise ValueError("Malformed literal")
                    literalSize = int(s[i+1:end])
                    contentStack[-1].append((s[end+3:end+3+literalSize],))
                    i = end + 3 + literalSize
                elif c == b'(' or c == b'[':
                    contentStack.append([])
                    i += 1
                elif c == b')' or c == b']':
                    contentStack[-2].append(contentStack.pop())
                    i += 1
                else:
                    contentStack[-1].append(c)
                    i += 1
    except IndexError:
        raise MismatchedNesting(s)
    if len(contentStack) != 1:
        raise MismatchedNesting(s)
    return collapseStrings(contentStack[0])



def _quote(s):
    return b'"' + s.replace(b'\\', b'\\\\').replace(b'"', b'\\"') + b'"'



def _literal(s):
    return '{%d}\r\n%s' % (len(s), s)



class DontQuoteMe:
    def __init__(self, value):
        self.value = value


    def __str__(self):
        return str(self.value)



_ATOM_SPECIALS = b'(){ %*"'
def _needsQuote(s):
    if s == b'':
        return 1
    for c in iterbytes(s):
        if c < b'\x20' or c > b'\x7f':
            return 1
        if c in _ATOM_SPECIALS:
            return 1
    return 0



def _prepareMailboxName(name):
    name = name.encode('imap4-utf-7')
    if _needsQuote(name):
        return _quote(name)
    return name



def _needsLiteral(s):
    # Change this to "return 1" to wig out stupid clients
    return b'\n' in s or b'\r' in s or len(s) > 1000



def collapseNestedLists(items):
    """
    Turn a nested list structure into an s-exp-like string.

    Strings in C{items} will be sent as literals if they contain CR or LF,
    otherwise they will be quoted.  References to None in C{items} will be
    translated to the atom NIL.  Objects with a 'read' attribute will have
    it called on them with no arguments and the returned string will be
    inserted into the output as a literal.  Integers will be converted to
    strings and inserted into the output unquoted.  Instances of
    C{DontQuoteMe} will be converted to strings and inserted into the output
    unquoted.

    This function used to be much nicer, and only quote things that really
    needed to be quoted (and C{DontQuoteMe} did not exist), however, many
    broken IMAP4 clients were unable to deal with this level of sophistication,
    forcing the current behavior to be adopted for practical reasons.

    @type items: Any iterable

    @rtype: L{str}
    """
    pieces = []
    for i in items:
        if i is None:
            pieces.extend([b' ', b'NIL'])
        elif isinstance(i, (DontQuoteMe, int, long)):
            pieces.extend([b' ', networkString(str(i))])
        elif isinstance(i, (bytes, unicode)):
            if _needsLiteral(i):
                pieces.extend([b' ', b'{', intToBytes(len(i)), b'}', IMAP4Server.delimiter, i])
            else:
                pieces.extend([b' ', _quote(i)])
        elif hasattr(i, 'read'):
            d = i.read()
            pieces.extend([b' ', b'{', intToBytes(len(d)), b'}', IMAP4Server.delimiter, d])
        else:
<<<<<<< HEAD
            pieces.extend([' ', '(%s)' % (collapseNestedLists(i),)])
    return ''.join(pieces[1:])




class MailboxException(IMAP4Exception): pass

class MailboxCollision(MailboxException):
    def __str__(self):
        return 'Mailbox named %s already exists' % self.args

class NoSuchMailbox(MailboxException):
    def __str__(self):
        return 'No mailbox named %s exists' % self.args

class ReadOnlyMailbox(MailboxException):
    def __str__(self):
        return 'Mailbox open in read-only state'


class IAccount(Interface):
    """Interface for Account classes

    Implementors of this interface should consider implementing
    C{INamespacePresenter}.
    """

    def addMailbox(name, mbox = None):
        """Add a new mailbox to this account

        @type name: C{str}
        @param name: The name associated with this mailbox.  It may not
        contain multiple hierarchical parts.

        @type mbox: An object implementing C{IMailbox}
        @param mbox: The mailbox to associate with this name.  If L{None},
        a suitable default is created and used.

        @rtype: C{Deferred} or C{bool}
        @return: A true value if the creation succeeds, or a deferred whose
        callback will be invoked when the creation succeeds.

        @raise MailboxException: Raised if this mailbox cannot be added for
        some reason.  This may also be raised asynchronously, if a C{Deferred}
        is returned.
        """

    def create(pathspec):
        """Create a new mailbox from the given hierarchical name.

        @type pathspec: C{str}
        @param pathspec: The full hierarchical name of a new mailbox to create.
        If any of the inferior hierarchical names to this one do not exist,
        they are created as well.

        @rtype: C{Deferred} or C{bool}
        @return: A true value if the creation succeeds, or a deferred whose
        callback will be invoked when the creation succeeds.

        @raise MailboxException: Raised if this mailbox cannot be added.
        This may also be raised asynchronously, if a C{Deferred} is
        returned.
        """

    def select(name, rw=True):
        """Acquire a mailbox, given its name.

        @type name: C{str}
        @param name: The mailbox to acquire

        @type rw: C{bool}
        @param rw: If a true value, request a read-write version of this
        mailbox.  If a false value, request a read-only version.

        @rtype: Any object implementing C{IMailbox} or C{Deferred}
        @return: The mailbox object, or a C{Deferred} whose callback will
        be invoked with the mailbox object.  None may be returned if the
        specified mailbox may not be selected for any reason.
        """

    def delete(name):
        """Delete the mailbox with the specified name.

        @type name: C{str}
        @param name: The mailbox to delete.

        @rtype: C{Deferred} or C{bool}
        @return: A true value if the mailbox is successfully deleted, or a
        C{Deferred} whose callback will be invoked when the deletion
        completes.

        @raise MailboxException: Raised if this mailbox cannot be deleted.
        This may also be raised asynchronously, if a C{Deferred} is returned.
        """

    def rename(oldname, newname):
        """Rename a mailbox

        @type oldname: C{str}
        @param oldname: The current name of the mailbox to rename.

        @type newname: C{str}
        @param newname: The new name to associate with the mailbox.

        @rtype: C{Deferred} or C{bool}
        @return: A true value if the mailbox is successfully renamed, or a
        C{Deferred} whose callback will be invoked when the rename operation
        is completed.

        @raise MailboxException: Raised if this mailbox cannot be
        renamed.  This may also be raised asynchronously, if a C{Deferred}
        is returned.
        """

    def isSubscribed(name):
        """Check the subscription status of a mailbox

        @type name: C{str}
        @param name: The name of the mailbox to check

        @rtype: C{Deferred} or C{bool}
        @return: A true value if the given mailbox is currently subscribed
        to, a false value otherwise.  A C{Deferred} may also be returned
        whose callback will be invoked with one of these values.
        """

    def subscribe(name):
        """Subscribe to a mailbox

        @type name: C{str}
        @param name: The name of the mailbox to subscribe to

        @rtype: C{Deferred} or C{bool}
        @return: A true value if the mailbox is subscribed to successfully,
        or a Deferred whose callback will be invoked with this value when
        the subscription is successful.

        @raise MailboxException: Raised if this mailbox cannot be
        subscribed to.  This may also be raised asynchronously, if a
        C{Deferred} is returned.
        """

    def unsubscribe(name):
        """Unsubscribe from a mailbox

        @type name: C{str}
        @param name: The name of the mailbox to unsubscribe from

        @rtype: C{Deferred} or C{bool}
        @return: A true value if the mailbox is unsubscribed from successfully,
        or a Deferred whose callback will be invoked with this value when
        the unsubscription is successful.

        @raise MailboxException: Raised if this mailbox cannot be
        unsubscribed from.  This may also be raised asynchronously, if a
        C{Deferred} is returned.
        """

    def listMailboxes(ref, wildcard):
        """List all the mailboxes that meet a certain criteria

        @type ref: C{str}
        @param ref: The context in which to apply the wildcard

        @type wildcard: C{str}
        @param wildcard: An expression against which to match mailbox names.
        '*' matches any number of characters in a mailbox name, and '%'
        matches similarly, but will not match across hierarchical boundaries.

        @rtype: C{list} of C{tuple}
        @return: A list of C{(mailboxName, mailboxObject)} which meet the
        given criteria.  C{mailboxObject} should implement either
        C{IMailboxInfo} or C{IMailbox}.  A Deferred may also be returned.
        """

class INamespacePresenter(Interface):
    def getPersonalNamespaces():
        """Report the available personal namespaces.

        Typically there should be only one personal namespace.  A common
        name for it is \"\", and its hierarchical delimiter is usually
        \"/\".

        @rtype: iterable of two-tuples of strings
        @return: The personal namespaces and their hierarchical delimiters.
        If no namespaces of this type exist, None should be returned.
        """

    def getSharedNamespaces():
        """Report the available shared namespaces.

        Shared namespaces do not belong to any individual user but are
        usually to one or more of them.  Examples of shared namespaces
        might be \"#news\" for a usenet gateway.

        @rtype: iterable of two-tuples of strings
        @return: The shared namespaces and their hierarchical delimiters.
        If no namespaces of this type exist, None should be returned.
        """

    def getUserNamespaces():
        """Report the available user namespaces.

        These are namespaces that contain folders belonging to other users
        access to which this account has been granted.

        @rtype: iterable of two-tuples of strings
        @return: The user namespaces and their hierarchical delimiters.
        If no namespaces of this type exist, None should be returned.
        """
=======
            pieces.extend([b' ', b'(' + collapseNestedLists(i) + b')'])
    return b''.join(pieces[1:])

>>>>>>> cd19c32a


@implementer(IAccount, INamespacePresenter)
class MemoryAccount(object):
    mailboxes = None
    subscriptions = None
    top_id = 0

    def __init__(self, name):
        self.name = name
        self.mailboxes = {}
        self.subscriptions = []


    def allocateID(self):
        id = self.top_id
        self.top_id += 1
        return id


    ##
    ## IAccount
    ##
    def addMailbox(self, name, mbox = None):
        name = name.upper()
        if name in self.mailboxes:
            raise MailboxCollision(name)
        if mbox is None:
            mbox = self._emptyMailbox(name, self.allocateID())
        self.mailboxes[name] = mbox
        return 1


    def create(self, pathspec):
        paths = [path for path in pathspec.split('/') if path]
        for accum in range(1, len(paths)):
            try:
                self.addMailbox('/'.join(paths[:accum]))
            except MailboxCollision:
                pass
        try:
            self.addMailbox('/'.join(paths))
        except MailboxCollision:
            if not pathspec.endswith('/'):
                return False
        return True


    def _emptyMailbox(self, name, id):
        raise NotImplementedError


    def select(self, name, readwrite=1):
        return self.mailboxes.get(name.upper())


    def delete(self, name):
        name = name.upper()
        # See if this mailbox exists at all
        mbox = self.mailboxes.get(name)
        if not mbox:
            raise MailboxException("No such mailbox")
        # See if this box is flagged \Noselect
        if r'\Noselect' in mbox.getFlags():
            # Check for hierarchically inferior mailboxes with this one
            # as part of their root.
            for others in self.mailboxes.keys():
                if others != name and others.startswith(name):
                    raise MailboxException("Hierarchically inferior mailboxes exist and \\Noselect is set")
        mbox.destroy()

        # iff there are no hierarchically inferior names, we will
        # delete it from our ken.
        if self._inferiorNames(name) > 1:
            del self.mailboxes[name]


    def rename(self, oldname, newname):
        oldname = oldname.upper()
        newname = newname.upper()
        if oldname not in self.mailboxes:
            raise NoSuchMailbox(oldname)

        inferiors = self._inferiorNames(oldname)
        inferiors = [(o, o.replace(oldname, newname, 1)) for o in inferiors]

        for (old, new) in inferiors:
            if new in self.mailboxes:
                raise MailboxCollision(new)

        for (old, new) in inferiors:
            self.mailboxes[new] = self.mailboxes[old]
            del self.mailboxes[old]


    def _inferiorNames(self, name):
        inferiors = []
        for infname in self.mailboxes.keys():
            if infname.startswith(name):
                inferiors.append(infname)
        return inferiors


    def isSubscribed(self, name):
        return name.upper() in self.subscriptions


    def subscribe(self, name):
        name = name.upper()
        if name not in self.subscriptions:
            self.subscriptions.append(name)


    def unsubscribe(self, name):
        name = name.upper()
        if name not in self.subscriptions:
            raise MailboxException("Not currently subscribed to %s" % (name,))
        self.subscriptions.remove(name)


    def listMailboxes(self, ref, wildcard):
        ref = self._inferiorNames(ref.upper())
        wildcard = wildcardToRegexp(wildcard, '/')
        return [(i, self.mailboxes[i]) for i in ref if wildcard.match(i)]


    ##
    ## INamespacePresenter
    ##
    def getPersonalNamespaces(self):
        return [[b"", b"/"]]


    def getSharedNamespaces(self):
        return None


    def getOtherNamespaces(self):
        return None



_statusRequestDict = {
    'MESSAGES': 'getMessageCount',
    'RECENT': 'getRecentCount',
    'UIDNEXT': 'getUIDNext',
    'UIDVALIDITY': 'getUIDValidity',
    'UNSEEN': 'getUnseenCount'
}

def statusRequestHelper(mbox, names):
    r = {}
    for n in names:
        r[n] = getattr(mbox, _statusRequestDict[n.upper()])()
    return r



def parseAddr(addr):
    if addr is None:
        return [(None, None, None),]
    addr = email.utils.getaddresses([addr])
    return [[fn or None, None] + address.split('@') for fn, address in addr]



def getEnvelope(msg):
    headers = msg.getHeaders(True)
    date = headers.get('date')
    subject = headers.get('subject')
    from_ = headers.get('from')
    sender = headers.get('sender', from_)
    reply_to = headers.get('reply-to', from_)
    to = headers.get('to')
    cc = headers.get('cc')
    bcc = headers.get('bcc')
    in_reply_to = headers.get('in-reply-to')
    mid = headers.get('message-id')
    return (date, subject, parseAddr(from_), parseAddr(sender),
        reply_to and parseAddr(reply_to), to and parseAddr(to),
        cc and parseAddr(cc), bcc and parseAddr(bcc), in_reply_to, mid)



def getLineCount(msg):
    # XXX - Super expensive, CACHE THIS VALUE FOR LATER RE-USE
    # XXX - This must be the number of lines in the ENCODED version
    lines = 0
    for _ in msg.getBodyFile():
        lines += 1
    return lines



def unquote(s):
    if s[0] == s[-1] == '"':
        return s[1:-1]
    return s



def _getContentType(msg):
    """
    Return a two-tuple of the main and subtype of the given message.
    """
    attrs = None
    mm = msg.getHeaders(False, 'content-type').get('content-type', None)
    if mm:
        mm = ''.join(mm.splitlines())
        mimetype = mm.split(';')
        if mimetype:
            type = mimetype[0].split('/', 1)
            if len(type) == 1:
                major = type[0]
                minor = None
            elif len(type) == 2:
                major, minor = type
            else:
                major = minor = None
            attrs = dict(x.strip().lower().split('=', 1) for x in mimetype[1:])
        else:
            major = minor = None
    else:
        major = minor = None
    return major, minor, attrs



def _getMessageStructure(message):
    """
    Construct an appropriate type of message structure object for the given
    message object.

    @param message: A L{IMessagePart} provider

    @return: A L{_MessageStructure} instance of the most specific type available
        for the given message, determined by inspecting the MIME type of the
        message.
    """
    main, subtype, attrs = _getContentType(message)
    if main is not None:
        main = main.lower()
    if subtype is not None:
        subtype = subtype.lower()
    if main == 'multipart':
        return _MultipartMessageStructure(message, subtype, attrs)
    elif (main, subtype) == ('message', 'rfc822'):
        return _RFC822MessageStructure(message, main, subtype, attrs)
    elif main == 'text':
        return _TextMessageStructure(message, main, subtype, attrs)
    else:
        return _SinglepartMessageStructure(message, main, subtype, attrs)



class _MessageStructure(object):
    """
    L{_MessageStructure} is a helper base class for message structure classes
    representing the structure of particular kinds of messages, as defined by
    their MIME type.
    """
    def __init__(self, message, attrs):
        """
        @param message: An L{IMessagePart} provider which this structure object
            reports on.

        @param attrs: A C{dict} giving the parameters of the I{Content-Type}
            header of the message.
        """
        self.message = message
        self.attrs = attrs


    def _disposition(self, disp):
        """
        Parse a I{Content-Disposition} header into a two-sequence of the
        disposition and a flattened list of its parameters.

        @return: L{None} if there is no disposition header value, a L{list} with
            two elements otherwise.
        """
        if disp:
            disp = disp.split('; ')
            if len(disp) == 1:
                disp = (disp[0].lower(), None)
            elif len(disp) > 1:
                # XXX Poorly tested parser
                params = [x for param in disp[1:] for x in param.split('=', 1)]
                disp = [disp[0].lower(), params]
            return disp
        else:
            return None


    def _unquotedAttrs(self):
        """
        @return: The I{Content-Type} parameters, unquoted, as a flat list with
            each Nth element giving a parameter name and N+1th element giving
            the corresponding parameter value.
        """
        if self.attrs:
            unquoted = [(k, unquote(v)) for (k, v) in self.attrs.items()]
            return [y for x in sorted(unquoted) for y in x]
        return None



class _SinglepartMessageStructure(_MessageStructure):
    """
    L{_SinglepartMessageStructure} represents the message structure of a
    non-I{multipart/*} message.
    """
    _HEADERS = [
        'content-id', 'content-description',
        'content-transfer-encoding']

    def __init__(self, message, main, subtype, attrs):
        """
        @param message: An L{IMessagePart} provider which this structure object
            reports on.

        @param main: A L{str} giving the main MIME type of the message (for
            example, C{"text"}).

        @param subtype: A L{str} giving the MIME subtype of the message (for
            example, C{"plain"}).

        @param attrs: A C{dict} giving the parameters of the I{Content-Type}
            header of the message.
        """
        _MessageStructure.__init__(self, message, attrs)
        self.main = main
        self.subtype = subtype
        self.attrs = attrs


    def _basicFields(self):
        """
        Return a list of the basic fields for a single-part message.
        """
        headers = self.message.getHeaders(False, *self._HEADERS)

        # Number of octets total
        size = self.message.getSize()

        major, minor = self.main, self.subtype

        # content-type parameter list
        unquotedAttrs = self._unquotedAttrs()

        return [
            major, minor, unquotedAttrs,
            headers.get('content-id'),
            headers.get('content-description'),
            headers.get('content-transfer-encoding'),
            size,
            ]


    def encode(self, extended):
        """
        Construct and return a list of the basic and extended fields for a
        single-part message.  The list suitable to be encoded into a BODY or
        BODYSTRUCTURE response.
        """
        result = self._basicFields()
        if extended:
            result.extend(self._extended())
        return result


    def _extended(self):
        """
        The extension data of a non-multipart body part are in the
        following order:

          1. body MD5

             A string giving the body MD5 value as defined in [MD5].

          2. body disposition

             A parenthesized list with the same content and function as
             the body disposition for a multipart body part.

          3. body language

             A string or parenthesized list giving the body language
             value as defined in [LANGUAGE-TAGS].

          4. body location

             A string list giving the body content URI as defined in
             [LOCATION].

        """
        result = []
        headers = self.message.getHeaders(
            False, 'content-md5', 'content-disposition',
            'content-language', 'content-language')

        result.append(headers.get('content-md5'))
        result.append(self._disposition(headers.get('content-disposition')))
        result.append(headers.get('content-language'))
        result.append(headers.get('content-location'))

        return result



class _TextMessageStructure(_SinglepartMessageStructure):
    """
    L{_TextMessageStructure} represents the message structure of a I{text/*}
    message.
    """
    def encode(self, extended):
        """
        A body type of type TEXT contains, immediately after the basic
        fields, the size of the body in text lines.  Note that this
        size is the size in its content transfer encoding and not the
        resulting size after any decoding.
        """
        result = _SinglepartMessageStructure._basicFields(self)
        result.append(getLineCount(self.message))
        if extended:
            result.extend(self._extended())
        return result



class _RFC822MessageStructure(_SinglepartMessageStructure):
    """
    L{_RFC822MessageStructure} represents the message structure of a
    I{message/rfc822} message.
    """
    def encode(self, extended):
        """
        A body type of type MESSAGE and subtype RFC822 contains,
        immediately after the basic fields, the envelope structure,
        body structure, and size in text lines of the encapsulated
        message.
        """
        result = _SinglepartMessageStructure.encode(self, extended)
        contained = self.message.getSubPart(0)
        result.append(getEnvelope(contained))
        result.append(getBodyStructure(contained, False))
        result.append(getLineCount(contained))
        return result



class _MultipartMessageStructure(_MessageStructure):
    """
    L{_MultipartMessageStructure} represents the message structure of a
    I{multipart/*} message.
    """
    def __init__(self, message, subtype, attrs):
        """
        @param message: An L{IMessagePart} provider which this structure object
            reports on.

        @param subtype: A L{str} giving the MIME subtype of the message (for
            example, C{"plain"}).

        @param attrs: A C{dict} giving the parameters of the I{Content-Type}
            header of the message.
        """
        _MessageStructure.__init__(self, message, attrs)
        self.subtype = subtype


    def _getParts(self):
        """
        Return an iterator over all of the sub-messages of this message.
        """
        i = 0
        while True:
            try:
                part = self.message.getSubPart(i)
            except IndexError:
                break
            else:
                yield part
                i += 1


    def encode(self, extended):
        """
        Encode each sub-message and added the additional I{multipart} fields.
        """
        result = [_getMessageStructure(p).encode(extended) for p in self._getParts()]
        result.append(self.subtype)
        if extended:
            result.extend(self._extended())
        return result


    def _extended(self):
        """
        The extension data of a multipart body part are in the following order:

          1. body parameter parenthesized list
               A parenthesized list of attribute/value pairs [e.g., ("foo"
               "bar" "baz" "rag") where "bar" is the value of "foo", and
               "rag" is the value of "baz"] as defined in [MIME-IMB].

          2. body disposition
               A parenthesized list, consisting of a disposition type
               string, followed by a parenthesized list of disposition
               attribute/value pairs as defined in [DISPOSITION].

          3. body language
               A string or parenthesized list giving the body language
               value as defined in [LANGUAGE-TAGS].

          4. body location
               A string list giving the body content URI as defined in
               [LOCATION].
        """
        result = []
        headers = self.message.getHeaders(
            False, 'content-language', 'content-location',
            'content-disposition')

        result.append(self._unquotedAttrs())
        result.append(self._disposition(headers.get('content-disposition')))
        result.append(headers.get('content-language', None))
        result.append(headers.get('content-location', None))

        return result



def getBodyStructure(msg, extended=False):
    """
    RFC 3501, 7.4.2, BODYSTRUCTURE::

      A parenthesized list that describes the [MIME-IMB] body structure of a
      message.  This is computed by the server by parsing the [MIME-IMB] header
      fields, defaulting various fields as necessary.

        For example, a simple text message of 48 lines and 2279 octets can have
        a body structure of: ("TEXT" "PLAIN" ("CHARSET" "US-ASCII") NIL NIL
        "7BIT" 2279 48)

    This is represented as::

        ["TEXT", "PLAIN", ["CHARSET", "US-ASCII"], None, None, "7BIT", 2279, 48]

    These basic fields are documented in the RFC as:

      1. body type

         A string giving the content media type name as defined in
         [MIME-IMB].

      2. body subtype

         A string giving the content subtype name as defined in
         [MIME-IMB].

      3. body parameter parenthesized list

         A parenthesized list of attribute/value pairs [e.g., ("foo"
         "bar" "baz" "rag") where "bar" is the value of "foo" and
         "rag" is the value of "baz"] as defined in [MIME-IMB].

      4. body id

         A string giving the content id as defined in [MIME-IMB].

      5. body description

         A string giving the content description as defined in
         [MIME-IMB].

      6. body encoding

         A string giving the content transfer encoding as defined in
         [MIME-IMB].

      7. body size

         A number giving the size of the body in octets.  Note that this size is
         the size in its transfer encoding and not the resulting size after any
         decoding.

    Put another way, the body structure is a list of seven elements.  The
    semantics of the elements of this list are:

       1. Byte string giving the major MIME type
       2. Byte string giving the minor MIME type
       3. A list giving the Content-Type parameters of the message
       4. A byte string giving the content identifier for the message part, or
          None if it has no content identifier.
       5. A byte string giving the content description for the message part, or
          None if it has no content description.
       6. A byte string giving the Content-Encoding of the message body
       7. An integer giving the number of octets in the message body

    The RFC goes on::

        Multiple parts are indicated by parenthesis nesting.  Instead of a body
        type as the first element of the parenthesized list, there is a sequence
        of one or more nested body structures.  The second element of the
        parenthesized list is the multipart subtype (mixed, digest, parallel,
        alternative, etc.).

        For example, a two part message consisting of a text and a
        BASE64-encoded text attachment can have a body structure of: (("TEXT"
        "PLAIN" ("CHARSET" "US-ASCII") NIL NIL "7BIT" 1152 23)("TEXT" "PLAIN"
        ("CHARSET" "US-ASCII" "NAME" "cc.diff")
        "<960723163407.20117h@cac.washington.edu>" "Compiler diff" "BASE64" 4554
        73) "MIXED")

    This is represented as::

        [["TEXT", "PLAIN", ["CHARSET", "US-ASCII"], None, None, "7BIT", 1152,
          23],
         ["TEXT", "PLAIN", ["CHARSET", "US-ASCII", "NAME", "cc.diff"],
          "<960723163407.20117h@cac.washington.edu>", "Compiler diff",
          "BASE64", 4554, 73],
         "MIXED"]

    In other words, a list of N + 1 elements, where N is the number of parts in
    the message.  The first N elements are structures as defined by the previous
    section.  The last element is the minor MIME subtype of the multipart
    message.

    Additionally, the RFC describes extension data::

        Extension data follows the multipart subtype.  Extension data is never
        returned with the BODY fetch, but can be returned with a BODYSTRUCTURE
        fetch.  Extension data, if present, MUST be in the defined order.

    The C{extended} flag controls whether extension data might be returned with
    the normal data.
    """
    return _getMessageStructure(msg).encode(extended)


def _formatHeaders(headers):
    hdrs = [b': '.join((k.title(), b'\r\n'.join(v.splitlines()))) for (k, v)
            in headers.items()]
    hdrs = b'\r\n'.join(hdrs) + b'\r\n'
    return hdrs

def subparts(m):
    i = 0
    try:
        while True:
            yield m.getSubPart(i)
            i += 1
    except IndexError:
        pass



def iterateInReactor(i):
    """
    Consume an interator at most a single iteration per reactor iteration.

    If the iterator produces a Deferred, the next iteration will not occur
    until the Deferred fires, otherwise the next iteration will be taken
    in the next reactor iteration.

    @rtype: C{Deferred}
    @return: A deferred which fires (with None) when the iterator is
    exhausted or whose errback is called if there is an exception.
    """
    from twisted.internet import reactor
    d = defer.Deferred()
    def go(last):
        try:
            r = next(i)
        except StopIteration:
            d.callback(last)
        except:
            d.errback()
        else:
            if isinstance(r, defer.Deferred):
                r.addCallback(go)
            else:
                reactor.callLater(0, go, r)
    go(None)
    return d



class MessageProducer:
    CHUNK_SIZE = 2 ** 2 ** 2 ** 2

    def __init__(self, msg, buffer = None, scheduler = None):
        """
        Produce this message.

        @param msg: The message I am to produce.
        @type msg: L{IMessage}

        @param buffer: A buffer to hold the message in.  If None, I will
            use a L{tempfile.TemporaryFile}.
        @type buffer: file-like
        """
        self.msg = msg
        if buffer is None:
            buffer = tempfile.TemporaryFile()
        self.buffer = buffer
        if scheduler is None:
            scheduler = iterateInReactor
        self.scheduler = scheduler
        self.write = self.buffer.write


    def beginProducing(self, consumer):
        self.consumer = consumer
        return self.scheduler(self._produce())


    def _produce(self):
        headers = self.msg.getHeaders(True)
        boundary = None
        if self.msg.isMultipart():
            content = headers.get(b'content-type')
            parts = [x.split(b'=', 1) for x in content.split(b';')[1:]]
            parts = dict([(k.lower().strip(), v) for (k, v) in parts])
            boundary = parts.get(b'boundary')
            if boundary is None:
                # Bastards
                boundary = '----=_%f_boundary_%f' % (time.time(), random.random())
                headers[b'content-type'] += b'; boundary="'+ networkString(boundary) + b'"'
            else:
                if boundary.startswith(b'"') and boundary.endswith(b'"'):
                    boundary = boundary[1:-1]

        self.write(_formatHeaders(headers))
        self.write(b'\r\n')
        if self.msg.isMultipart():
            for p in subparts(self.msg):
                self.write(b'\r\n--' + boundary + b'\r\n')
                yield MessageProducer(p, self.buffer, self.scheduler
                    ).beginProducing(None
                    )
            self.write(b'\r\n--' + boundary + b'--\r\n' )
        else:
            f = self.msg.getBodyFile()
            while True:
                b = f.read(self.CHUNK_SIZE)
                if b:
                    self.buffer.write(b)
                    yield None
                else:
                    break
        if self.consumer:
            self.buffer.seek(0, 0)
            yield FileProducer(self.buffer
                ).beginProducing(self.consumer
                ).addCallback(lambda _: self
                )



class _FetchParser:
    class Envelope:
        # Response should be a list of fields from the message:
        #   date, subject, from, sender, reply-to, to, cc, bcc, in-reply-to,
        #   and message-id.
        #
        # from, sender, reply-to, to, cc, and bcc are themselves lists of
        # address information:
        #   personal name, source route, mailbox name, host name
        #
        # reply-to and sender must not be None.  If not present in a message
        # they should be defaulted to the value of the from field.
        type = 'envelope'
        __str__ = lambda self: 'envelope'


    class Flags:
        type = 'flags'
        __str__ = lambda self: 'flags'


    class InternalDate:
        type = 'internaldate'
        __str__ = lambda self: 'internaldate'


    class RFC822Header:
        type = 'rfc822header'
        __str__ = lambda self: 'rfc822.header'


    class RFC822Text:
        type = 'rfc822text'
        __str__ = lambda self: 'rfc822.text'


    class RFC822Size:
        type = 'rfc822size'
        __str__ = lambda self: 'rfc822.size'


    class RFC822:
        type = 'rfc822'
        __str__ = lambda self: 'rfc822'


    class UID:
        type = 'uid'
        __str__ = lambda self: 'uid'


    class Body:
        type = 'body'
        peek = False
        header = None
        mime = None
        text = None
        part = ()
        empty = False
        partialBegin = None
        partialLength = None

        def __str__(self):
            return nativeString(self.__bytes__())

        def __bytes__(self):
            base = b'BODY'
            part = b''
            separator = b''
            if self.part:
                part = b'.'.join([str(x + 1) for x in self.part])
                separator = b'.'
#            if self.peek:
#                base += '.PEEK'
            if self.header:
                base += '[%s%s%s]' % (part, separator, self.header,)
            elif self.text:
                base += b'[' + part + separator + b'TEXT]'
            elif self.mime:
                base += b'[' + part + separator + b'MIME]'
            elif self.empty:
                base += b'[' + part + b']'
            if self.partialBegin is not None:
                base += b'<' + intToBytes(self.partialBegin) + b'.' + intToBytes(self.partialLength) + b'>'
            return base


    class BodyStructure:
        type = 'bodystructure'
        __str__ = lambda self: 'bodystructure'


    # These three aren't top-level, they don't need type indicators
    class Header:
        negate = False
        fields = None
        part = None

        def __str__(self):
            return nativeString(self.__bytes__())


        def __bytes__(self):
            base = b'HEADER'
            if self.fields:
                base += b'.FIELDS'
                if self.negate:
                    base += b'.NOT'
                fields = []
                for f in self.fields:
                    f = f.title()
                    if _needsQuote(f):
                        f = _quote(f)
                    fields.append(f)
                base += b' (' + b' '.join(fields) + b')'
            if self.part:
                base = b'.'.join([(x + 1).__bytes__() for x in self.part]) + b'.' + base
            return base


    class Text:
        pass


    class MIME:
        pass

    parts = None

    _simple_fetch_att = [
        (b'envelope', Envelope),
        (b'flags', Flags),
        (b'internaldate', InternalDate),
        (b'rfc822.header', RFC822Header),
        (b'rfc822.text', RFC822Text),
        (b'rfc822.size', RFC822Size),
        (b'rfc822', RFC822),
        (b'uid', UID),
        (b'bodystructure', BodyStructure),
    ]

    def __init__(self):
        self.state = ['initial']
        self.result = []
        self.remaining = b''


    def parseString(self, s):
        s = self.remaining + s
        try:
            while s or self.state:
                if not self.state:
                    raise IllegalClientResponse("Invalid Argument")
                # print 'Entering state_' + self.state[-1] + ' with', repr(s)
                state = self.state.pop()
                try:
                    used = getattr(self, 'state_' + state)(s)
                except:
                    self.state.append(state)
                    raise
                else:
                    # print state, 'consumed', repr(s[:used])
                    s = s[used:]
        finally:
            self.remaining = s


    def state_initial(self, s):
        # In the initial state, the literals "ALL", "FULL", and "FAST"
        # are accepted, as is a ( indicating the beginning of a fetch_att
        # token, as is the beginning of a fetch_att token.
        if s == '':
            return 0

        l = s.lower()
        if l.startswith(b'all'):
            self.result.extend((
                self.Flags(), self.InternalDate(),
                self.RFC822Size(), self.Envelope()
            ))
            return 3
        if l.startswith(b'full'):
            self.result.extend((
                self.Flags(), self.InternalDate(),
                self.RFC822Size(), self.Envelope(),
                self.Body()
            ))
            return 4
        if l.startswith(b'fast'):
            self.result.extend((
                self.Flags(), self.InternalDate(), self.RFC822Size(),
            ))
            return 4

        if l.startswith(b'('):
            self.state.extend(('close_paren', 'maybe_fetch_att', 'fetch_att'))
            return 1

        self.state.append('fetch_att')
        return 0


    def state_close_paren(self, s):
        if s.startswith(b')'):
            return 1
        raise Exception("Missing )")


    def state_whitespace(self, s):
        # Eat up all the leading whitespace
        if not s or not s[0].isspace():
            raise Exception("Whitespace expected, none found")
        i = 0
        for i in range(len(s)):
            if not s[i].isspace():
                break
        return i


    def state_maybe_fetch_att(self, s):
        if not s.startswith(b')'):
            self.state.extend(('maybe_fetch_att', 'fetch_att', 'whitespace'))
        return 0


    def state_fetch_att(self, s):
        # Allowed fetch_att tokens are "ENVELOPE", "FLAGS", "INTERNALDATE",
        # "RFC822", "RFC822.HEADER", "RFC822.SIZE", "RFC822.TEXT", "BODY",
        # "BODYSTRUCTURE", "UID",
        # "BODY [".PEEK"] [<section>] ["<" <number> "." <nz_number> ">"]

        l = s.lower()
        for (name, cls) in self._simple_fetch_att:
            if l.startswith(name):
                self.result.append(cls())
                return len(name)

        b = self.Body()
        if l.startswith(b'body.peek'):
            b.peek = True
            used = 9
        elif l.startswith(b'body'):
            used = 4
        else:
            raise Exception("Nothing recognized in fetch_att: %s" % (l,))

        self.pending_body = b
        self.state.extend(('got_body', 'maybe_partial', 'maybe_section'))
        return used


    def state_got_body(self, s):
        self.result.append(self.pending_body)
        del self.pending_body
        return 0


    def state_maybe_section(self, s):
        if not s.startswith(b"["):
            return 0

        self.state.extend(('section', 'part_number'))
        return 1

    _partExpr = re.compile(b'(\d+(?:\.\d+)*)\.?')


    def state_part_number(self, s):
        m = self._partExpr.match(s)
        if m is not None:
            self.parts = [int(p) - 1 for p in m.groups()[0].split('.')]
            return m.end()
        else:
            self.parts = []
            return 0


    def state_section(self, s):
        # Grab "HEADER]" or "HEADER.FIELDS (Header list)]" or
        # "HEADER.FIELDS.NOT (Header list)]" or "TEXT]" or "MIME]" or
        # just "]".

        l = s.lower()
        used = 0
        if l.startswith(b']'):
            self.pending_body.empty = True
            used += 1
        elif l.startswith(b'header]'):
            h = self.pending_body.header = self.Header()
            h.negate = True
            h.fields = ()
            used += 7
        elif l.startswith(b'text]'):
            self.pending_body.text = self.Text()
            used += 5
        elif l.startswith(b'mime]'):
            self.pending_body.mime = self.MIME()
            used += 5
        else:
            h = self.Header()
            if l.startswith('header.fields.not'):
                h.negate = True
                used += 17
            elif l.startswith('header.fields'):
                used += 13
            else:
                raise Exception("Unhandled section contents: %r" % (l,))

            self.pending_body.header = h
            self.state.extend(('finish_section', 'header_list', 'whitespace'))
        self.pending_body.part = tuple(self.parts)
        self.parts = None
        return used


    def state_finish_section(self, s):
        if not s.startswith(']'):
            raise Exception("section must end with ]")
        return 1


    def state_header_list(self, s):
        if not s.startswith('('):
            raise Exception("Header list must begin with (")
        end = s.find(')')
        if end == -1:
            raise Exception("Header list must end with )")

        headers = s[1:end].split()
        self.pending_body.header.fields = map(str.upper, headers)
        return end + 1


    def state_maybe_partial(self, s):
        # Grab <number.number> or nothing at all
        if not s.startswith(b'<'):
            return 0
        end = s.find(b'>')
        if end == -1:
            raise Exception("Found < but not >")

        partial = s[1:end]
        parts = partial.split(b'.', 1)
        if len(parts) != 2:
            raise Exception("Partial specification did not include two .-delimited integers")
        begin, length = map(int, parts)
        self.pending_body.partialBegin = begin
        self.pending_body.partialLength = length

        return end + 1



class FileProducer:
    CHUNK_SIZE = 2 ** 2 ** 2 ** 2

    firstWrite = True

    def __init__(self, f):
        self.f = f


    def beginProducing(self, consumer):
        self.consumer = consumer
        self.produce = consumer.write
        d = self._onDone = defer.Deferred()
        self.consumer.registerProducer(self, False)
        return d


    def resumeProducing(self):
        b = b''
        if self.firstWrite:
            b = b'{' + intToBytes(self._size()) + b'}\r\n'
            self.firstWrite = False
        if not self.f:
            return
        b = b + self.f.read(self.CHUNK_SIZE)
        if not b:
            self.consumer.unregisterProducer()
            self._onDone.callback(self)
            self._onDone = self.f = self.consumer = None
        else:
            self.produce(b)


    def pauseProducing(self):
        pass


    def stopProducing(self):
        pass


    def _size(self):
        b = self.f.tell()
        self.f.seek(0, 2)
        e = self.f.tell()
        self.f.seek(b, 0)
        return e - b



def parseTime(s):
    # XXX - This may require localization :(
    months = [
        'jan', 'feb', 'mar', 'apr', 'may', 'jun', 'jul', 'aug', 'sep', 'oct',
        'nov', 'dec', 'january', 'february', 'march', 'april', 'may', 'june',
        'july', 'august', 'september', 'october', 'november', 'december'
    ]
    expr = {
        'day': r"(?P<day>3[0-1]|[1-2]\d|0[1-9]|[1-9]| [1-9])",
        'mon': r"(?P<mon>\w+)",
        'year': r"(?P<year>\d\d\d\d)"
    }
    m = re.match('%(day)s-%(mon)s-%(year)s' % expr, s)
    if not m:
        raise ValueError("Cannot parse time string %r" % (s,))
    d = m.groupdict()
    try:
        d['mon'] = 1 + (months.index(d['mon'].lower()) % 12)
        d['year'] = int(d['year'])
        d['day'] = int(d['day'])
    except ValueError:
        raise ValueError("Cannot parse time string %r" % (s,))
    else:
        return time.struct_time(
            (d['year'], d['mon'], d['day'], 0, 0, 0, -1, -1, -1)
        )

# we need to cast Python >=3.3 memoryview to chars (from unsigned bytes), but
# cast is absent in previous versions: thus, the lambda returns the
# memoryview instance while ignoring the format
memory_cast = getattr(memoryview, "cast", lambda *x: x[0])

def modified_base64(s):
    s_utf7 = s.encode('utf-7')
    return s_utf7[1:-1].replace(b'/', b',')

def modified_unbase64(s):
    s_utf7 = b'+' + s.replace(b',', b'/') + b'-'
    return s_utf7.decode('utf-7')

def encoder(s, errors=None):
    """
    Encode the given C{unicode} string using the IMAP4 specific variation of
    UTF-7.

    @type s: C{unicode}
    @param s: The text to encode.

    @param errors: Policy for handling encoding errors.  Currently ignored.

    @return: L{tuple} of a L{str} giving the encoded bytes and an L{int}
        giving the number of code units consumed from the input.
    """
    r = bytearray()
    _in = []
    valid_chars = set(map(chr, range(0x20,0x7f))) - {u"&"}
    for c in s:
        if c in valid_chars:
            if _in:
                r += b'&' + modified_base64(''.join(_in)) + b'-'
                del _in[:]
            r.append(ord(c))
        elif c == u'&':
            if _in:
                r += b'&' + modified_base64(''.join(_in)) + b'-'
                del _in[:]
            r += b'&-'
        else:
            _in.append(c)
    if _in:
        r.extend(b'&' + modified_base64(''.join(_in)) + b'-')
    return (bytes(r), len(s))




def decoder(s, errors=None):
    """
    Decode the given L{str} using the IMAP4 specific variation of UTF-7.

    @type s: L{str}
    @param s: The bytes to decode.

    @param errors: Policy for handling decoding errors.  Currently ignored.

    @return: a L{tuple} of a C{unicode} string giving the text which was
        decoded and an L{int} giving the number of bytes consumed from the
        input.
    """
    r = []
    decode = []
    s = memory_cast(memoryview(s), 'c')
    for c in s:
        if c == b'&' and not decode:
            decode.append(b'&')
        elif c == b'-' and decode:
            if len(decode) == 1:
                r.append(u'&')
            else:
                r.append(modified_unbase64(b''.join(decode[1:])))
            decode = []
        elif decode:
            decode.append(c)
        else:
            r.append(c.decode())
    if decode:
        r.append(modified_unbase64(b''.join(decode[1:])))
    return (u''.join(r), len(s))



class StreamReader(codecs.StreamReader):
    def decode(self, s, errors='strict'):
        return decoder(s)



class StreamWriter(codecs.StreamWriter):
    def encode(self, s, errors='strict'):
        return encoder(s)

_codecInfo = (encoder, decoder, StreamReader, StreamWriter)
try:
    _codecInfoClass = codecs.CodecInfo
except AttributeError:
    pass
else:
    _codecInfo = _codecInfoClass(*_codecInfo)



def imap4_utf_7(name):
    if name == 'imap4-utf-7':
        return _codecInfo

codecs.register(imap4_utf_7)

__all__ = [
    # Protocol classes
    'IMAP4Server', 'IMAP4Client',

    # Interfaces
    'IMailboxListener', 'IClientAuthentication', 'IAccount', 'IMailbox',
    'INamespacePresenter', 'ICloseableMailbox', 'IMailboxInfo',
    'IMessage', 'IMessageCopier', 'IMessageFile', 'ISearchableMailbox',
    'IMessagePart',

    # Exceptions
    'IMAP4Exception', 'IllegalClientResponse', 'IllegalOperation',
    'IllegalMailboxEncoding', 'UnhandledResponse', 'NegativeResponse',
    'NoSupportedAuthentication', 'IllegalServerResponse',
    'IllegalIdentifierError', 'IllegalQueryError', 'MismatchedNesting',
    'MismatchedQuoting', 'MailboxException', 'MailboxCollision',
    'NoSuchMailbox', 'ReadOnlyMailbox',

    # Auth objects
    'CramMD5ClientAuthenticator', 'PLAINAuthenticator', 'LOGINAuthenticator',
    'PLAINCredentials', 'LOGINCredentials',

    # Simple query interface
    'Query', 'Not', 'Or',

    # Miscellaneous
    'MemoryAccount',
    'statusRequestHelper',
]<|MERGE_RESOLUTION|>--- conflicted
+++ resolved
@@ -16,11 +16,7 @@
 """
 
 import binascii
-<<<<<<< HEAD
-import re
-=======
 import codecs
->>>>>>> cd19c32a
 import copy
 import random
 import re
@@ -51,9 +47,6 @@
 from twisted.cred.error import UnauthorizedLogin, UnhandledCredentials
 
 # Re-exported for compatibility reasons
-<<<<<<< HEAD
-from twisted.mail.interfaces import IClientAuthentication
-=======
 from twisted.mail.interfaces import (
     IClientAuthentication, INamespacePresenter,
     IAccountIMAP as IAccount,
@@ -67,23 +60,17 @@
     ICloseableMailboxIMAP as ICloseableMailbox,
     IMailboxIMAPListener as IMailboxListener
 )
->>>>>>> cd19c32a
 from twisted.mail._cred import (
     CramMD5ClientAuthenticator,
     LOGINAuthenticator, LOGINCredentials,
     PLAINAuthenticator, PLAINCredentials)
 from twisted.mail._except import (
-<<<<<<< HEAD
-    IMAP4Exception, IllegalClientResponse, IllegalOperation,
-    IllegalMailboxEncoding)
-=======
     IMAP4Exception, IllegalClientResponse, IllegalOperation, MailboxException,
     IllegalMailboxEncoding, MailboxCollision, NoSuchMailbox, ReadOnlyMailbox,
     UnhandledResponse, NegativeResponse, NoSupportedAuthentication,
     IllegalIdentifierError, IllegalQueryError, MismatchedNesting,
     MismatchedQuoting, IllegalServerResponse,
 )
->>>>>>> cd19c32a
 
 # locale-independent month names to use instead of strftime's
 _MONTH_NAMES = dict(zip(
@@ -442,13 +429,6 @@
         if unuse:
             unusedCallback(unuse)
 
-<<<<<<< HEAD
-
-
-class IMailboxListener(Interface):
-    """Interface for objects interested in mailbox events"""
-=======
->>>>>>> cd19c32a
 
 
 # Some constants to help define what an atom is and is not - see the grammar
@@ -4689,223 +4669,9 @@
             d = i.read()
             pieces.extend([b' ', b'{', intToBytes(len(d)), b'}', IMAP4Server.delimiter, d])
         else:
-<<<<<<< HEAD
-            pieces.extend([' ', '(%s)' % (collapseNestedLists(i),)])
-    return ''.join(pieces[1:])
-
-
-
-
-class MailboxException(IMAP4Exception): pass
-
-class MailboxCollision(MailboxException):
-    def __str__(self):
-        return 'Mailbox named %s already exists' % self.args
-
-class NoSuchMailbox(MailboxException):
-    def __str__(self):
-        return 'No mailbox named %s exists' % self.args
-
-class ReadOnlyMailbox(MailboxException):
-    def __str__(self):
-        return 'Mailbox open in read-only state'
-
-
-class IAccount(Interface):
-    """Interface for Account classes
-
-    Implementors of this interface should consider implementing
-    C{INamespacePresenter}.
-    """
-
-    def addMailbox(name, mbox = None):
-        """Add a new mailbox to this account
-
-        @type name: C{str}
-        @param name: The name associated with this mailbox.  It may not
-        contain multiple hierarchical parts.
-
-        @type mbox: An object implementing C{IMailbox}
-        @param mbox: The mailbox to associate with this name.  If L{None},
-        a suitable default is created and used.
-
-        @rtype: C{Deferred} or C{bool}
-        @return: A true value if the creation succeeds, or a deferred whose
-        callback will be invoked when the creation succeeds.
-
-        @raise MailboxException: Raised if this mailbox cannot be added for
-        some reason.  This may also be raised asynchronously, if a C{Deferred}
-        is returned.
-        """
-
-    def create(pathspec):
-        """Create a new mailbox from the given hierarchical name.
-
-        @type pathspec: C{str}
-        @param pathspec: The full hierarchical name of a new mailbox to create.
-        If any of the inferior hierarchical names to this one do not exist,
-        they are created as well.
-
-        @rtype: C{Deferred} or C{bool}
-        @return: A true value if the creation succeeds, or a deferred whose
-        callback will be invoked when the creation succeeds.
-
-        @raise MailboxException: Raised if this mailbox cannot be added.
-        This may also be raised asynchronously, if a C{Deferred} is
-        returned.
-        """
-
-    def select(name, rw=True):
-        """Acquire a mailbox, given its name.
-
-        @type name: C{str}
-        @param name: The mailbox to acquire
-
-        @type rw: C{bool}
-        @param rw: If a true value, request a read-write version of this
-        mailbox.  If a false value, request a read-only version.
-
-        @rtype: Any object implementing C{IMailbox} or C{Deferred}
-        @return: The mailbox object, or a C{Deferred} whose callback will
-        be invoked with the mailbox object.  None may be returned if the
-        specified mailbox may not be selected for any reason.
-        """
-
-    def delete(name):
-        """Delete the mailbox with the specified name.
-
-        @type name: C{str}
-        @param name: The mailbox to delete.
-
-        @rtype: C{Deferred} or C{bool}
-        @return: A true value if the mailbox is successfully deleted, or a
-        C{Deferred} whose callback will be invoked when the deletion
-        completes.
-
-        @raise MailboxException: Raised if this mailbox cannot be deleted.
-        This may also be raised asynchronously, if a C{Deferred} is returned.
-        """
-
-    def rename(oldname, newname):
-        """Rename a mailbox
-
-        @type oldname: C{str}
-        @param oldname: The current name of the mailbox to rename.
-
-        @type newname: C{str}
-        @param newname: The new name to associate with the mailbox.
-
-        @rtype: C{Deferred} or C{bool}
-        @return: A true value if the mailbox is successfully renamed, or a
-        C{Deferred} whose callback will be invoked when the rename operation
-        is completed.
-
-        @raise MailboxException: Raised if this mailbox cannot be
-        renamed.  This may also be raised asynchronously, if a C{Deferred}
-        is returned.
-        """
-
-    def isSubscribed(name):
-        """Check the subscription status of a mailbox
-
-        @type name: C{str}
-        @param name: The name of the mailbox to check
-
-        @rtype: C{Deferred} or C{bool}
-        @return: A true value if the given mailbox is currently subscribed
-        to, a false value otherwise.  A C{Deferred} may also be returned
-        whose callback will be invoked with one of these values.
-        """
-
-    def subscribe(name):
-        """Subscribe to a mailbox
-
-        @type name: C{str}
-        @param name: The name of the mailbox to subscribe to
-
-        @rtype: C{Deferred} or C{bool}
-        @return: A true value if the mailbox is subscribed to successfully,
-        or a Deferred whose callback will be invoked with this value when
-        the subscription is successful.
-
-        @raise MailboxException: Raised if this mailbox cannot be
-        subscribed to.  This may also be raised asynchronously, if a
-        C{Deferred} is returned.
-        """
-
-    def unsubscribe(name):
-        """Unsubscribe from a mailbox
-
-        @type name: C{str}
-        @param name: The name of the mailbox to unsubscribe from
-
-        @rtype: C{Deferred} or C{bool}
-        @return: A true value if the mailbox is unsubscribed from successfully,
-        or a Deferred whose callback will be invoked with this value when
-        the unsubscription is successful.
-
-        @raise MailboxException: Raised if this mailbox cannot be
-        unsubscribed from.  This may also be raised asynchronously, if a
-        C{Deferred} is returned.
-        """
-
-    def listMailboxes(ref, wildcard):
-        """List all the mailboxes that meet a certain criteria
-
-        @type ref: C{str}
-        @param ref: The context in which to apply the wildcard
-
-        @type wildcard: C{str}
-        @param wildcard: An expression against which to match mailbox names.
-        '*' matches any number of characters in a mailbox name, and '%'
-        matches similarly, but will not match across hierarchical boundaries.
-
-        @rtype: C{list} of C{tuple}
-        @return: A list of C{(mailboxName, mailboxObject)} which meet the
-        given criteria.  C{mailboxObject} should implement either
-        C{IMailboxInfo} or C{IMailbox}.  A Deferred may also be returned.
-        """
-
-class INamespacePresenter(Interface):
-    def getPersonalNamespaces():
-        """Report the available personal namespaces.
-
-        Typically there should be only one personal namespace.  A common
-        name for it is \"\", and its hierarchical delimiter is usually
-        \"/\".
-
-        @rtype: iterable of two-tuples of strings
-        @return: The personal namespaces and their hierarchical delimiters.
-        If no namespaces of this type exist, None should be returned.
-        """
-
-    def getSharedNamespaces():
-        """Report the available shared namespaces.
-
-        Shared namespaces do not belong to any individual user but are
-        usually to one or more of them.  Examples of shared namespaces
-        might be \"#news\" for a usenet gateway.
-
-        @rtype: iterable of two-tuples of strings
-        @return: The shared namespaces and their hierarchical delimiters.
-        If no namespaces of this type exist, None should be returned.
-        """
-
-    def getUserNamespaces():
-        """Report the available user namespaces.
-
-        These are namespaces that contain folders belonging to other users
-        access to which this account has been granted.
-
-        @rtype: iterable of two-tuples of strings
-        @return: The user namespaces and their hierarchical delimiters.
-        If no namespaces of this type exist, None should be returned.
-        """
-=======
             pieces.extend([b' ', b'(' + collapseNestedLists(i) + b')'])
     return b''.join(pieces[1:])
 
->>>>>>> cd19c32a
 
 
 @implementer(IAccount, INamespacePresenter)
