# Copyright (c) Twisted Matrix Laboratories.
# See LICENSE for details.

"""
Helpers related to HTTP requests, used by tests.
"""

from __future__ import division, absolute_import

__all__ = ['DummyChannel', 'DummyRequest']

from io import BytesIO

from zope.interface import implementer

from twisted.python.compat import intToBytes
from twisted.internet.defer import Deferred
from twisted.internet.address import IPv4Address
from twisted.internet.interfaces import ISSLTransport

from twisted.web.http_headers import Headers
from twisted.web.resource import Resource
from twisted.web.server import NOT_DONE_YET, Session, Site
from twisted.web._responses import FOUND


class DummyChannel:
    class TCP:
        port = 80
        disconnected = False

        def __init__(self, peer=None):
            if peer is None:
                peer = IPv4Address("TCP", '192.168.1.1', 12344)
            self._peer = peer
            self.written = BytesIO()
            self.producers = []

        def getPeer(self):
            return self._peer

        def write(self, data):
            if not isinstance(data, bytes):
                raise TypeError("Can only write bytes to a transport, not %r" % (data,))
            self.written.write(data)

        def writeSequence(self, iovec):
            for data in iovec:
                self.write(data)

        def getHost(self):
            return IPv4Address("TCP", '10.0.0.1', self.port)

        def registerProducer(self, producer, streaming):
            self.producers.append((producer, streaming))

        def unregisterProducer(self):
            pass

        def loseConnection(self):
            self.disconnected = True


    @implementer(ISSLTransport)
    class SSL(TCP):
        pass

    site = Site(Resource())

    def __init__(self, peer=None):
        self.transport = self.TCP(peer)


    def requestDone(self, request):
        pass


    def writeHeaders(self, version, code, reason, headers):
        response_line = version + b" " + code + b" " + reason + b"\r\n"
        headerSequence = [response_line]
        headerSequence.extend(
            name + b': ' + value + b"\r\n" for name, value in headers
        )
        headerSequence.append(b"\r\n")
        self.transport.writeSequence(headerSequence)


    def getPeer(self):
        return self.transport.getPeer()


    def getHost(self):
        return self.transport.getHost()


    def registerProducer(self, producer, streaming):
        self.transport.registerProducer(producer, streaming)


    def unregisterProducer(self):
        self.transport.unregisterProducer()


    def write(self, data):
        self.transport.write(data)


    def writeSequence(self, iovec):
        self.transport.writeSequence(iovec)


    def loseConnection(self):
        self.transport.loseConnection()


    def endRequest(self):
        pass


    def isSecure(self):
        return isinstance(self.transport, self.SSL)



class DummyRequest(object):
    """
    Represents a dummy or fake request. See L{twisted.web.server.Request}.

    @ivar _finishedDeferreds: L{None} or a C{list} of L{Deferreds} which will
        be called back with L{None} when C{finish} is called or which will be
        errbacked if C{processingFailed} is called.

    @type requestheaders: C{Headers}
    @ivar requestheaders: A Headers instance that stores values for all request
        headers.

    @type responseHeaders: C{Headers}
    @ivar responseHeaders: A Headers instance that stores values for all
        response headers.

    @type responseCode: C{int}
    @ivar responseCode: The response code which was passed to
        C{setResponseCode}.

    @type written: C{list} of C{bytes}
    @ivar written: The bytes which have been written to the request.
    """
    uri = b'http://dummy/'
    method = b'GET'
    client = None


    def registerProducer(self, prod,s):
        self.go = 1
        while self.go:
            prod.resumeProducing()


    def unregisterProducer(self):
        self.go = 0


    def __init__(self, postpath, session=None):
        self.sitepath = []
        self.written = []
        self.finished = 0
        self.postpath = postpath
        self.prepath = []
        self.session = None
        self.protoSession = session or Session(0, self)
        self.args = {}
        self.requestHeaders = Headers()
        self.responseHeaders = Headers()
        self.responseCode = None
        self._finishedDeferreds = []
        self._serverName = b"dummy"
        self.clientproto = b"HTTP/1.0"


    def getAllHeaders(self):
        """
        Return dictionary mapping the names of all received headers to the last
        value received for each.

        Since this method does not return all header information,
        C{self.requestHeaders.getAllRawHeaders()} may be preferred.

        NOTE: This function is a direct copy of
        C{twisted.web.http.Request.getAllRawHeaders}.
        """
        headers = {}
        for k, v in self.requestHeaders.getAllRawHeaders():
            headers[k.lower()] = v[-1]
        return headers


    def getHeader(self, name):
        """
        Retrieve the value of a request header.

        @type name: C{bytes}
        @param name: The name of the request header for which to retrieve the
            value.  Header names are compared case-insensitively.

        @rtype: C{bytes} or L{None}
        @return: The value of the specified request header.
        """
        return self.requestHeaders.getRawHeaders(name.lower(), [None])[0]


    def setHeader(self, name, value):
        """TODO: make this assert on write() if the header is content-length
        """
        self.responseHeaders.addRawHeader(name, value)


    def getSession(self):
        if self.session:
            return self.session
        assert not self.written, "Session cannot be requested after data has been written."
        self.session = self.protoSession
        return self.session


    def render(self, resource):
        """
        Render the given resource as a response to this request.

        This implementation only handles a few of the most common behaviors of
        resources.  It can handle a render method that returns a string or
        C{NOT_DONE_YET}.  It doesn't know anything about the semantics of
        request methods (eg HEAD) nor how to set any particular headers.
        Basically, it's largely broken, but sufficient for some tests at least.
        It should B{not} be expanded to do all the same stuff L{Request} does.
        Instead, L{DummyRequest} should be phased out and L{Request} (or some
        other real code factored in a different way) used.
        """
        result = resource.render(self)
        if result is NOT_DONE_YET:
            return
        self.write(result)
        self.finish()


    def write(self, data):
        if not isinstance(data, bytes):
            raise TypeError("write() only accepts bytes")
        self.written.append(data)


    def notifyFinish(self):
        """
        Return a L{Deferred} which is called back with L{None} when the request
        is finished.  This will probably only work if you haven't called
        C{finish} yet.
        """
        finished = Deferred()
        self._finishedDeferreds.append(finished)
        return finished


    def finish(self):
        """
        Record that the request is finished and callback and L{Deferred}s
        waiting for notification of this.
        """
        self.finished = self.finished + 1
        if self._finishedDeferreds is not None:
            observers = self._finishedDeferreds
            self._finishedDeferreds = None
            for obs in observers:
                obs.callback(None)


    def processingFailed(self, reason):
        """
        Errback and L{Deferreds} waiting for finish notification.
        """
        if self._finishedDeferreds is not None:
            observers = self._finishedDeferreds
            self._finishedDeferreds = None
            for obs in observers:
                obs.errback(reason)


    def addArg(self, name, value):
        self.args[name] = [value]


    def setResponseCode(self, code, message=None):
        """
        Set the HTTP status response code, but takes care that this is called
        before any data is written.
        """
        assert not self.written, "Response code cannot be set after data has been written: %s." % "@@@@".join(self.written)
        self.responseCode = code
        self.responseMessage = message


    def setLastModified(self, when):
        assert not self.written, "Last-Modified cannot be set after data has been written: %s." % "@@@@".join(self.written)


    def setETag(self, tag):
        assert not self.written, "ETag cannot be set after data has been written: %s." % "@@@@".join(self.written)


    def getClientIP(self):
        """
        Return the IPv4 address of the client which made this request, if there
        is one, otherwise L{None}.
        """
        if isinstance(self.client, IPv4Address):
            return self.client.host
        return None


    def getRequestHostname(self):
        """
        Get a dummy hostname associated to the HTTP request.

        @rtype: C{bytes}
        @returns: a dummy hostname
        """
        return self._serverName


    def getHost(self):
        """
        Get a dummy transport's host.

        @rtype: C{IPv4Address}
        @returns: a dummy transport's host
        """
        return IPv4Address('TCP', '127.0.0.1', 80)


    def setHost(self, host, port, ssl=0):
        """
        Change the host and port the request thinks it's using.

        @type host: C{bytes}
        @param host: The value to which to change the host header.

        @type ssl: C{bool}
        @param ssl: A flag which, if C{True}, indicates that the request is
            considered secure (if C{True}, L{isSecure} will return C{True}).
        """
        self._forceSSL = ssl # set first so isSecure will work
        if self.isSecure():
            default = 443
        else:
            default = 80
        if port == default:
            hostHeader = host
        else:
            hostHeader = host + b":" + intToBytes(port)
        self.requestHeaders.addRawHeader(b"host", hostHeader)


    def redirect(self, url):
        """
        Utility function that does a redirect.

        The request should have finish() called after this.
        """
        self.setResponseCode(FOUND)
<<<<<<< HEAD
        self.setHeader(b"location", url)



DummyRequest.getClient = deprecated(
    Version("Twisted", 15, 0, 0),
    "Twisted Names to resolve hostnames")(DummyRequest.getClient)
=======
        self.setHeader(b"location", url)
>>>>>>> 7fc3fbf3
<|MERGE_RESOLUTION|>--- conflicted
+++ resolved
@@ -365,14 +365,4 @@
         The request should have finish() called after this.
         """
         self.setResponseCode(FOUND)
-<<<<<<< HEAD
-        self.setHeader(b"location", url)
-
-
-
-DummyRequest.getClient = deprecated(
-    Version("Twisted", 15, 0, 0),
-    "Twisted Names to resolve hostnames")(DummyRequest.getClient)
-=======
-        self.setHeader(b"location", url)
->>>>>>> 7fc3fbf3
+        self.setHeader(b"location", url)