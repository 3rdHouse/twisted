--- conflicted
+++ resolved
@@ -43,15 +43,9 @@
 from twisted.python.log import msg
 from twisted.internet import reactor, protocol, error, interfaces, defer
 from twisted.trial import unittest
-<<<<<<< HEAD
 from twisted.python import util, runtime, procutils
-from twisted.python.compat import _PY3, networkString, xrange, bytesEnviron
-from twisted.python.filepath import FilePath
-=======
-from twisted.python import runtime, procutils
 from twisted.python.compat import _PY3, networkString, xrange
 from twisted.python.filepath import FilePath, _asFilesystemBytes
->>>>>>> bdcacc8c
 
 
 # Get the current Python executable as a bytestring.
