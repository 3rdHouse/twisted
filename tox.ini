--- conflicted
+++ resolved
@@ -9,13 +9,8 @@
 toxworkdir=build/
 envlist=
         {py27,py33,py34,py35}-{tests,nomodules,coverage}-posix
-<<<<<<< HEAD
-        py27-{tests,nomodules,coverage}-{windows,asyncio},
-        pyflakes,twistedchecker,apidocs,narrativedocs,topfile
-=======
         py27-{tests,nomodules,coverage}-windows,
         pyflakes,twistedchecker,apidocs,narrativedocs,topfile,manifest-checker
->>>>>>> a2b5087c
 
 [testenv]
 changedir={envtmpdir}
@@ -108,4 +103,4 @@
 changedir={toxinidir}
 [testenv:manifest-checker]
 basepython=python2.7
-changedir={toxinidir}
+changedir={toxinidir}