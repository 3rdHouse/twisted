--- conflicted
+++ resolved
@@ -65,13 +65,7 @@
     twine: twine
 
     lint: pyflakes
-<<<<<<< HEAD
     black: black>=19.3b0
-=======
-    lint: twistedchecker>=0.7.4
-    lint: diff-cover==0.9.12
-    lint: pycodestyle
->>>>>>> 943f6140
 
     wheels: cibuildwheel==1.3.0
 
@@ -129,15 +123,8 @@
     ; Build in a root folder so that buildbot can pick the result
     wheel: python setup.py bdist_wheel --dist-dir {toxinidir}/dist
 
-<<<<<<< HEAD
-    lint: /bin/sh -c "pyflakes $(find src/twisted admin bin \! -name "compat.py" \! -name "test_compat.py" \! -name "dict.py"  -name '*.py' -o -name '*.3only')"
-
     black: black --diff src/
-=======
     lint: /bin/sh -c "pyflakes $(find src/twisted admin bin \! -name "compat.py" \! -name "test_compat.py" \! -name "dict.py" -name '*.py')"
-    lint: {toxinidir}/.travis/twistedchecker-trunk-diff.sh {posargs:twisted}
-    lint: /bin/sh -c "git diff $(git merge-base trunk HEAD) | python {toxinidir}/admin/pycodestyle-twisted.py --diff"
->>>>>>> 943f6140
 
     apidocs: {toxinidir}/bin/admin/build-apidocs {toxinidir}/src/ apidocs
     narrativedocs: sphinx-build -aW -b html -d {toxinidir}/docs/_build {toxinidir}/docs {toxinidir}/docs/_build/
@@ -158,17 +145,14 @@
 [testenv:manifest-checker]
 skip_install = true
 
-<<<<<<< HEAD
 [testenv:lint]
 skip_install=True
-basepython=python3.6
+basepython=python3.5
 
 [testenv:black]
 skip_install=True
 basepython=python3.6
 
-=======
->>>>>>> 943f6140
 [testenv:coverage-prepare]
 skip_install=True
 
